/* dstate.c - Network UPS Tools driver-side state management

   Copyright (C)
	2003	Russell Kroll <rkroll@exploits.org>
	2008	Arjen de Korte <adkorte-guest@alioth.debian.org>
	2012	Arnaud Quette <arnaud.quette@free.fr>

   This program is free software; you can redistribute it and/or modify
   it under the terms of the GNU General Public License as published by
   the Free Software Foundation; either version 2 of the License, or
   (at your option) any later version.

   This program is distributed in the hope that it will be useful,
   but WITHOUT ANY WARRANTY; without even the implied warranty of
   MERCHANTABILITY or FITNESS FOR A PARTICULAR PURPOSE.  See the
   GNU General Public License for more details.

   You should have received a copy of the GNU General Public License
   along with this program; if not, write to the Free Software
   Foundation, Inc., 59 Temple Place, Suite 330, Boston, MA 02111-1307 USA
*/

#include <stdio.h>
#include <stdarg.h>
#include <sys/stat.h>
#include <pwd.h>
#include <sys/types.h>
#include <sys/socket.h>
#include <sys/un.h>

#include "common.h"
#include "dstate.h"
#include "state.h"
#include "parseconf.h"

	static int	sockfd = -1, stale = 1, alarm_active = 0, ignorelb = 0;
	static char	*sockfn = NULL;
	static char	status_buf[ST_MAX_VALUE_LEN], alarm_buf[LARGEBUF];
	static st_tree_t	*dtree_root = NULL;
	static conn_t	*connhead = NULL;
	static cmdlist_t *cmdhead = NULL;

	struct ups_handler	upsh;

/* this may be a frequent stumbling point for new users, so be verbose here */
static void sock_fail(const char *fn)
{
	int	sockerr;
	struct passwd	*user;

	/* save this so it doesn't get overwritten */
	sockerr = errno;

	/* dispense with the usual upslog stuff since we have stderr here */

	printf("\nFatal error: unable to create listener socket\n\n");
	printf("bind %s failed: %s\n", fn, strerror(sockerr));

	user = getpwuid(getuid());

	if (!user) {
		fatal_with_errno(EXIT_FAILURE, "getpwuid");
	}

	/* deal with some common problems */
	switch (errno)
	{
	case EACCES:
		printf("\nCurrent user: %s (UID %d)\n\n",
			user->pw_name, (int)user->pw_uid);

		printf("Things to try:\n\n");
		printf(" - set different owners or permissions on %s\n\n", 
			dflt_statepath());
		printf(" - run this as some other user "
			"(try -u <username>)\n");
		break;

	case ENOENT:
		printf("\nThings to try:\n\n");
		printf(" - mkdir %s\n", dflt_statepath());
		break;

	case ENOTDIR:
		printf("\nThings to try:\n\n");
		printf(" - rm %s\n\n", dflt_statepath());
		printf(" - mkdir %s\n", dflt_statepath());
		break;
	}
	
	/*
	 * there - that wasn't so bad.  every helpful line of code here 
	 * prevents one more "help me" mail to the list a year from now
	 */

	printf("\n");
	fatalx(EXIT_FAILURE, "Exiting.");
}

static int sock_open(const char *fn)
{
	int	ret, fd;
	struct sockaddr_un	ssaddr;

	fd = socket(AF_UNIX, SOCK_STREAM, 0);

	if (fd < 0) {
		fatal_with_errno(EXIT_FAILURE, "Can't create a unix domain socket");
	}

	/* keep this around for the unlink() when exiting */
	sockfn = xstrdup(fn);

	ssaddr.sun_family = AF_UNIX;
	snprintf(ssaddr.sun_path, sizeof(ssaddr.sun_path), "%s", sockfn);

	unlink(sockfn);

	/* group gets access so upsd can be a different user but same group */
	umask(0007);

	ret = bind(fd, (struct sockaddr *) &ssaddr, sizeof ssaddr);

	if (ret < 0) {
		sock_fail(sockfn);
	}

	ret = chmod(sockfn, 0660);

	if (ret < 0) {
		fatal_with_errno(EXIT_FAILURE, "chmod(%s, 0660) failed", sockfn);
	}

	ret = listen(fd, DS_LISTEN_BACKLOG);

	if (ret < 0) {
		fatal_with_errno(EXIT_FAILURE, "listen(%d, %d) failed", fd, DS_LISTEN_BACKLOG);
	}

	return fd;
}

static void sock_disconnect(conn_t *conn)
{
	close(conn->fd);

	pconf_finish(&conn->ctx);

	if (conn->prev) {
		conn->prev->next = conn->next;
	} else {
		connhead = conn->next;
	}

	if (conn->next) {
		conn->next->prev = conn->prev;
	} else {
		/* conntail = conn->prev; */
	}

	free(conn);
}

static void send_to_all(const char *fmt, ...)
{
	int	ret;
	char	buf[ST_SOCK_BUF_LEN];
	va_list	ap;
	conn_t	*conn, *cnext;

	va_start(ap, fmt);
	ret = vsnprintf(buf, sizeof(buf), fmt, ap);
	va_end(ap);

	if (ret < 1) {
		upsdebugx(2, "%s: nothing to write", __func__);
		return;
	}

	upsdebugx(5, "%s: %.*s", __func__, ret-1, buf);

	for (conn = connhead; conn; conn = cnext) {
		cnext = conn->next;

		ret = write(conn->fd, buf, strlen(buf));

		if (ret != (int)strlen(buf)) {
			upsdebugx(1, "write %d bytes to socket %d failed", (int)strlen(buf), conn->fd);
			sock_disconnect(conn);
		}
	}
}

static int send_to_one(conn_t *conn, const char *fmt, ...)
{
	int	ret;
	va_list	ap;
	char	buf[ST_SOCK_BUF_LEN];

	va_start(ap, fmt);
	ret = vsnprintf(buf, sizeof(buf), fmt, ap);
	va_end(ap);

	if (ret < 1) {
		upsdebugx(2, "%s: nothing to write", __func__);
		return 1;
	}

	upsdebugx(5, "%s: %.*s", __func__, ret-1, buf);

	ret = write(conn->fd, buf, strlen(buf));

	if (ret != (int)strlen(buf)) {
		upsdebugx(1, "write %d bytes to socket %d failed", (int)strlen(buf), conn->fd);
		sock_disconnect(conn);
		return 0;	/* failed */
	}

	return 1;	/* OK */
}

static void sock_connect(int sock)
{
	int	fd, ret;
	conn_t	*conn;
	struct sockaddr_un sa;
#if defined(__hpux) && !defined(_XOPEN_SOURCE_EXTENDED) 
	int	salen;
#else
	socklen_t	salen;
#endif
	salen = sizeof(sa);
	fd = accept(sock, (struct sockaddr *) &sa, &salen);

	if (fd < 0) {
		upslog_with_errno(LOG_ERR, "accept on unix fd failed");
		return;
	}

	/* enable nonblocking I/O */
	if (!do_synchronous) {
		ret = fcntl(fd, F_GETFL, 0);

		if (ret < 0) {
			upslog_with_errno(LOG_ERR, "fcntl get on unix fd failed");
			close(fd);
			return;
		}

		ret = fcntl(fd, F_SETFL, ret | O_NDELAY);

		if (ret < 0) {
			upslog_with_errno(LOG_ERR, "fcntl set O_NDELAY on unix fd failed");
			close(fd);
			return;
		}	
	}

	conn = xcalloc(1, sizeof(*conn));
	conn->fd = fd;

	pconf_init(&conn->ctx, NULL);

	if (connhead) {
		conn->next = connhead;
		connhead->prev = conn;
	}

	connhead = conn;

	upsdebugx(3, "new connection on fd %d", fd);
}

static int st_tree_dump_conn(st_tree_t *node, conn_t *conn)
{
	int	ret;
	enum_t	*etmp;
	range_t	*rtmp;

	if (!node) {
		return 1;	/* not an error */
	}

	if (node->left) {
		ret = st_tree_dump_conn(node->left, conn);

		if (!ret) {
			return 0;	/* write failed in the child */
		}
	}

	if (!send_to_one(conn, "SETINFO %s \"%s\"\n", node->var, node->val)) {
		return 0;	/* write failed, bail out */
	}

	/* send any enums */
	for (etmp = node->enum_list; etmp; etmp = etmp->next) {
		if (!send_to_one(conn, "ADDENUM %s \"%s\"\n", node->var, etmp->val)) {
			return 0;
		}
	}

	/* send any ranges */
	for (rtmp = node->range_list; rtmp; rtmp = rtmp->next) {
		if (!send_to_one(conn, "ADDRANGE %s %i %i\n", node->var, rtmp->min, rtmp->max)) {
			return 0;
		}
	}

	/* provide any auxiliary data */
	if (node->aux) {
		if (!send_to_one(conn, "SETAUX %s %d\n", node->var, node->aux)) {
			return 0;
		}
	}

	/* finally report any flags */
	if (node->flags) {
		char	flist[SMALLBUF];

		/* build the list */
		snprintf(flist, sizeof(flist), "%s", node->var);

		if (node->flags & ST_FLAG_RW) {
			snprintfcat(flist, sizeof(flist), " RW");
		}
		if (node->flags & ST_FLAG_STRING) {
			snprintfcat(flist, sizeof(flist), " STRING");
		}

		if (!send_to_one(conn, "SETFLAGS %s\n", flist)) {
			return 0;
		}
	}

	if (node->right) {
		return st_tree_dump_conn(node->right, conn);
	}

	return 1;	/* everything's OK here ... */
}

static int cmd_dump_conn(conn_t *conn)
{
	cmdlist_t	*cmd;

	for (cmd = cmdhead; cmd; cmd = cmd->next) {
		if (!send_to_one(conn, "ADDCMD %s\n", cmd->name)) {
			return 0;
		}
	}

	return 1;
}

static int sock_arg(conn_t *conn, int numarg, char **arg)
{
	if (numarg < 1) {
		return 0;
	}

	if (!strcasecmp(arg[0], "DUMPALL")) {

		/* first thing: the staleness flag */
		if ((stale == 1) && !send_to_one(conn, "DATASTALE\n")) {
			return 1;
		}

		if (!st_tree_dump_conn(dtree_root, conn)) {
			return 1;
		}

		if (!cmd_dump_conn(conn)) {
			return 1;
		}

		if ((stale == 0) && !send_to_one(conn, "DATAOK\n")) {
			return 1;
		}

		send_to_one(conn, "DUMPDONE\n");
		return 1;
	}

	if (!strcasecmp(arg[0], "PING")) {
		send_to_one(conn, "PONG\n");
		return 1;
	}

	if (numarg < 2) {
		return 0;
	}

	/* INSTCMD <cmdname> [<value>]*/
	if (!strcasecmp(arg[0], "INSTCMD")) {

		/* try the new handler first if present */
		if (upsh.instcmd) {
			if (numarg > 2) {
				upsh.instcmd(arg[1], arg[2]);
				return 1;
			}

			upsh.instcmd(arg[1], NULL);
			return 1;
		}

		upslogx(LOG_NOTICE, "Got INSTCMD, but driver lacks a handler");
		return 1;
	}

	if (numarg < 3) {
		return 0;
	}

	/* SET <var> <value> */
	if (!strcasecmp(arg[0], "SET")) {

		/* try the new handler first if present */
		if (upsh.setvar) {
			upsh.setvar(arg[1], arg[2]);
			return 1;
		}

		upslogx(LOG_NOTICE, "Got SET, but driver lacks a handler");
		return 1;
	}

	/* unknown */
	return 0;
}

static void sock_read(conn_t *conn)
{
	int	i, ret;
	char	buf[SMALLBUF];

	ret = read(conn->fd, buf, sizeof(buf));

	if (ret < 0) {
		switch(errno)
		{
		case EINTR:
		case EAGAIN:
			return;

		default:
			sock_disconnect(conn);
			return;
		}
	}

	for (i = 0; i < ret; i++) {

		switch(pconf_char(&conn->ctx, buf[i]))
		{
		case 0: /* nothing to parse yet */
			continue;

		case 1: /* try to use it, and complain about unknown commands */
			if (!sock_arg(conn, conn->ctx.numargs, conn->ctx.arglist)) {
				size_t	arg;

				upslogx(LOG_INFO, "Unknown command on socket: ");

				for (arg = 0; arg < conn->ctx.numargs; arg++) {
					upslogx(LOG_INFO, "arg %d: %s", (int)arg, conn->ctx.arglist[arg]);
				}
			}
			continue;

		default: /* nothing parsed */
			upslogx(LOG_NOTICE, "Parse error on sock: %s", conn->ctx.errmsg);
			return;
		}
	}
}

static void sock_close(void)
{
	conn_t	*conn, *cnext;

	if (sockfd != -1) {
		close(sockfd);
		sockfd = -1;

		if (sockfn) {
			unlink(sockfn);
			free(sockfn);
			sockfn = NULL;
		}
	}

	for (conn = connhead; conn; conn = cnext) {
		cnext = conn->next;
		sock_disconnect(conn);
	}

	connhead = NULL;
	/* conntail = NULL; */
}

/* interface */

void dstate_init(const char *prog, const char *devname)
{
	char	sockname[SMALLBUF];

	/* do this here for now */
	signal(SIGPIPE, SIG_IGN);

	if (devname) {
		snprintf(sockname, sizeof(sockname), "%s/%s-%s", dflt_statepath(), prog, devname);
	} else {
		snprintf(sockname, sizeof(sockname), "%s/%s", dflt_statepath(), prog);
	}

	sockfd = sock_open(sockname);

	upsdebugx(2, "dstate_init: sock %s open on fd %d", sockname, sockfd);
}

/* returns 1 if timeout expired or data is available on UPS fd, 0 otherwise */
int dstate_poll_fds(struct timeval timeout, int extrafd)
{
	int	ret, maxfd, overrun = 0;
	fd_set	rfds;
	struct timeval	now;
	conn_t	*conn, *cnext;

	FD_ZERO(&rfds);
	FD_SET(sockfd, &rfds);

	maxfd = sockfd;

	if (extrafd != -1) {
		FD_SET(extrafd, &rfds);

		if (extrafd > maxfd) {
			maxfd = extrafd;
		}
	}

	for (conn = connhead; conn; conn = conn->next) {
		FD_SET(conn->fd, &rfds);

		if (conn->fd > maxfd) {
			maxfd = conn->fd;
		}
	}

	gettimeofday(&now, NULL);

	/* number of microseconds should always be positive */
	if (timeout.tv_usec < now.tv_usec) {
		timeout.tv_sec -= 1;
		timeout.tv_usec += 1000000;
	}

	if (timeout.tv_sec < now.tv_sec) {
		timeout.tv_sec = 0;
		timeout.tv_usec = 0;
		overrun = 1;	/* no time left */
	} else {
		timeout.tv_sec -= now.tv_sec;
		timeout.tv_usec -= now.tv_usec;
	}
	
	ret = select(maxfd + 1, &rfds, NULL, NULL, &timeout);

	if (ret == 0) {
		return 1;	/* timer expired */
	}

	if (ret < 0) {
		switch (errno)
		{
		case EINTR:
		case EAGAIN:
			/* ignore interruptions from signals */
			break;

		default:
			upslog_with_errno(LOG_ERR, "select unix sockets failed");
		}

		return overrun;
	}

	if (FD_ISSET(sockfd, &rfds)) {
		sock_connect(sockfd);
	}

	for (conn = connhead; conn; conn = cnext) {
		cnext = conn->next;

		if (FD_ISSET(conn->fd, &rfds)) {
			sock_read(conn);
		}
	}

	/* tell the caller if that fd woke up */
	if ((extrafd != -1) && (FD_ISSET(extrafd, &rfds))) {
		return 1;
	}

	return overrun;
}

int dstate_setinfo(const char *var, const char *fmt, ...)
{
	int	ret;
	char	value[ST_MAX_VALUE_LEN];
	va_list	ap;

	va_start(ap, fmt);
	vsnprintf(value, sizeof(value), fmt, ap);
	va_end(ap);

	ret = state_setinfo(&dtree_root, var, value);

	if (ret == 1) {
		send_to_all("SETINFO %s \"%s\"\n", var, value);
	}

	return ret;
}

int dstate_addenum(const char *var, const char *fmt, ...)
{
	int	ret;
	char	value[ST_MAX_VALUE_LEN];
	va_list	ap;

	va_start(ap, fmt);
	vsnprintf(value, sizeof(value), fmt, ap);
	va_end(ap);

	ret = state_addenum(dtree_root, var, value);

	if (ret == 1) {
		send_to_all("ADDENUM %s \"%s\"\n", var, value);
	}

	return ret;
}

int dstate_addrange(const char *var, const int min, const int max)
{
	int	ret;

	ret = state_addrange(dtree_root, var, min, max);

	if (ret == 1) {
		send_to_all("ADDRANGE %s  %i %i\n", var, min, max);
		/* Also set the "NUMBER" flag for ranges */
		dstate_setflags(var, ST_FLAG_NUMBER);
	}

	return ret;
}

void dstate_setflags(const char *var, int flags)
{
	st_tree_t	*sttmp;
	char	flist[SMALLBUF];

	/* find the dtree node for var */
	sttmp = state_tree_find(dtree_root, var);

	if (!sttmp) {
		upslogx(LOG_ERR, "%s: base variable (%s) does not exist", __func__, var);
		return;
	}

	if (sttmp->flags & ST_FLAG_IMMUTABLE) {
		upslogx(LOG_WARNING, "%s: base variable (%s) is immutable", __func__, var);
		return;
	}

	if (sttmp->flags == flags) {
		return;		/* no change */
	}

	sttmp->flags = flags;

	/* build the list */
	snprintf(flist, sizeof(flist), "%s", var);

	if (flags & ST_FLAG_RW) {
		snprintfcat(flist, sizeof(flist), " RW");
	}

	if (flags & ST_FLAG_STRING) {
		snprintfcat(flist, sizeof(flist), " STRING");
	}

	if (flags & ST_FLAG_NUMBER) {
		snprintfcat(flist, sizeof(flist), " NUMBER");
	}

	/* update listeners */
	send_to_all("SETFLAGS %s\n", flist);
}

void dstate_setaux(const char *var, int aux)
{
	st_tree_t	*sttmp;

	/* find the dtree node for var */
	sttmp = state_tree_find(dtree_root, var);

	if (!sttmp) {
		upslogx(LOG_ERR, "dstate_setaux: base variable (%s) does not exist", var);
		return;
	}

	if (sttmp->aux == aux) {
		return;		/* no change */
	}

	sttmp->aux = aux;

	/* update listeners */
	send_to_all("SETAUX %s %d\n", var, aux);
}

const char *dstate_getinfo(const char *var)
{
	return state_getinfo(dtree_root, var);
}

void dstate_addcmd(const char *cmdname)
{
	int	ret;

	ret = state_addcmd(&cmdhead, cmdname);

	/* update listeners */
	if (ret == 1) {
		send_to_all("ADDCMD %s\n", cmdname);
	}
}

int dstate_delinfo(const char *var)
{
	int	ret;

	ret = state_delinfo(&dtree_root, var);

	/* update listeners */
	if (ret == 1) {
		send_to_all("DELINFO %s\n", var);
	}

	return ret;
}

int dstate_delenum(const char *var, const char *val)
{
	int	ret;

	ret = state_delenum(dtree_root, var, val);

	/* update listeners */
	if (ret == 1) {
		send_to_all("DELENUM %s \"%s\"\n", var, val);
	}

	return ret;
}

int dstate_delrange(const char *var, const int min, const int max)
{
	int	ret;

	ret = state_delrange(dtree_root, var, min, max);

	/* update listeners */
	if (ret == 1) {
		send_to_all("DELRANGE %s \"%i %i\"\n", var, min, max);
	}

	return ret;
}

int dstate_delcmd(const char *cmd)
{
	int	ret;

	ret = state_delcmd(&cmdhead, cmd);

	/* update listeners */
	if (ret == 1) {
		send_to_all("DELCMD %s\n", cmd);
	}

	return ret;
}

void dstate_free(void)
{
	state_infofree(dtree_root);
	dtree_root = NULL;
	
	state_cmdfree(cmdhead);
	cmdhead = NULL;

	sock_close();
}

const st_tree_t *dstate_getroot(void)
{
	return dtree_root;
}

const cmdlist_t *dstate_getcmdlist(void)
{
	return cmdhead;
}

void dstate_dataok(void)
{
	if (stale == 1) {
		stale = 0;
		send_to_all("DATAOK\n");
	}
}

void dstate_datastale(void)
{
	if (stale == 0) {
		stale = 1;
		send_to_all("DATASTALE\n");
	}
}

int dstate_is_stale(void)
{
	return stale;
}

/* ups.status management functions - reducing duplication in the drivers */

/* clean out the temp space for a new pass */
void status_init(void)
{
	if (dstate_getinfo("driver.flag.ignorelb")) {
		ignorelb = 1;
	}

	memset(status_buf, 0, sizeof(status_buf));
}

/* add a status element */
void status_set(const char *buf)
{
	if (ignorelb && !strcasecmp(buf, "LB")) {
		upsdebugx(2, "%s: ignoring LB flag from device", __func__);
		return;
	}

	/* separate with a space if multiple elements are present */
	if (strlen(status_buf) > 0) {
		snprintfcat(status_buf, sizeof(status_buf), " %s", buf);
	} else {
		snprintfcat(status_buf, sizeof(status_buf), "%s", buf);
	}
}

/* write the status_buf into the externally visible dstate storage */
void status_commit(void)
{
	while (ignorelb) {
		const char	*val, *low;

		val = dstate_getinfo("battery.charge");
		low = dstate_getinfo("battery.charge.low");

		if (val && low && (strtol(val, NULL, 10) < strtol(low, NULL, 10))) {
			snprintfcat(status_buf, sizeof(status_buf), " LB");
			upsdebugx(2, "%s: appending LB flag [charge '%s' below '%s']", __func__, val, low);
			break;
		}

		val = dstate_getinfo("battery.runtime");
		low = dstate_getinfo("battery.runtime.low");

		if (val && low && (strtol(val, NULL, 10) < strtol(low, NULL, 10))) {
			snprintfcat(status_buf, sizeof(status_buf), " LB");
			upsdebugx(2, "%s: appending LB flag [runtime '%s' below '%s']", __func__, val, low);
			break;
		}

		/* LB condition not detected */
		break;
	}

	if (alarm_active) {
		dstate_setinfo("ups.status", "ALARM %s", status_buf);
	} else {
		dstate_setinfo("ups.status", "%s", status_buf);
	}
}

/* similar handlers for ups.alarm */

void alarm_init(void)
{
	/* reinit global counter */
	alarm_active = 0;

	device_alarm_init();
<<<<<<< HEAD
}

void device_alarm_init(void)
{
	/* only clear the buffer */
	memset(alarm_buf, 0, sizeof(alarm_buf));
=======
>>>>>>> c703fa75
}

void alarm_set(const char *buf)
{
	if (strlen(alarm_buf) > 0) {
		snprintfcat(alarm_buf, sizeof(alarm_buf), " %s", buf);
	} else {
		snprintfcat(alarm_buf, sizeof(alarm_buf), "%s", buf);
	}
}

/* write the status_buf into the info array */
void alarm_commit(void)
{
	device_alarm_commit(0);
}

/* same as above, but writes to "device.X.ups.alarm" or "ups.alarm" */
void device_alarm_commit(const int device_number)
{
	char info_name[20];

	memset(info_name, 0, 20);

	if (device_number != 0) /* would then go into "device.%i.alarm" */
		snprintf(info_name, 20, "device.%i.ups.alarm", device_number);
	else /* would then go into "device.alarm" */
		snprintf(info_name, 20, "ups.alarm");

	if (strlen(alarm_buf) > 0) {
		dstate_setinfo(info_name, "%s", alarm_buf);
		alarm_active++;
	} else {
		dstate_delinfo(info_name);
		/* Address subdevices, which would otherwise be cleared
		 * from "ups.status==ALARM"
		 * Also ensure that we don't underflow (get -1) which would cause the
		 * ALARM flag to be falsely published */
		if (alarm_active > 0)
			alarm_active--;
	}
}

void device_alarm_init(void)
{
	/* only clear the buffer, don't touch the alarms counter */
	memset(alarm_buf, 0, sizeof(alarm_buf));
}

/* same as above, but writes to "device.X.ups.alarm" or "ups.alarm" */
void device_alarm_commit(const int device_number)
{
	char info_name[20];

	memset(info_name, 0, 20);

	if (device_number != 0) /* would then go into "device.%i.alarm" */
		snprintf(info_name, 20, "device.%i.ups.alarm", device_number);
	else /* would then go into "device.alarm" */
		snprintf(info_name, 20, "ups.alarm");

	/* Daisychain subdevices note:
	 * increase the counter when alarms are present on a subdevice, but
	 * don't decrease the count. Otherwise, we may not get the ALARM flag
	 * in ups.status, while there are some alarms present on device.X */
	if (strlen(alarm_buf) > 0) {
		dstate_setinfo(info_name, "%s", alarm_buf);
		alarm_active++;
	} else {
		dstate_delinfo(info_name);
	}
}<|MERGE_RESOLUTION|>--- conflicted
+++ resolved
@@ -911,15 +911,6 @@
 	alarm_active = 0;
 
 	device_alarm_init();
-<<<<<<< HEAD
-}
-
-void device_alarm_init(void)
-{
-	/* only clear the buffer */
-	memset(alarm_buf, 0, sizeof(alarm_buf));
-=======
->>>>>>> c703fa75
 }
 
 void alarm_set(const char *buf)
@@ -931,35 +922,21 @@
 	}
 }
 
-/* write the status_buf into the info array */
+/* write the status_buf into the info array for "ups.alarm" */
 void alarm_commit(void)
 {
-	device_alarm_commit(0);
-}
-
-/* same as above, but writes to "device.X.ups.alarm" or "ups.alarm" */
-void device_alarm_commit(const int device_number)
-{
-	char info_name[20];
-
-	memset(info_name, 0, 20);
-
-	if (device_number != 0) /* would then go into "device.%i.alarm" */
-		snprintf(info_name, 20, "device.%i.ups.alarm", device_number);
-	else /* would then go into "device.alarm" */
-		snprintf(info_name, 20, "ups.alarm");
+	/* Note this is a bit different from `device_alarm_commit(0);`
+	 * because here we also increase AND zero out the alarm count.
+	 *		alarm_active = 0; device_alarm_commit(0);
+	 * would be equivalent, but too intimate for later maintenance.
+	 */
 
 	if (strlen(alarm_buf) > 0) {
-		dstate_setinfo(info_name, "%s", alarm_buf);
-		alarm_active++;
+		dstate_setinfo("ups.alarm", "%s", alarm_buf);
+		alarm_active = 1;
 	} else {
-		dstate_delinfo(info_name);
-		/* Address subdevices, which would otherwise be cleared
-		 * from "ups.status==ALARM"
-		 * Also ensure that we don't underflow (get -1) which would cause the
-		 * ALARM flag to be falsely published */
-		if (alarm_active > 0)
-			alarm_active--;
+		dstate_delinfo("ups.alarm");
+		alarm_active = 0;
 	}
 }
 
@@ -970,6 +947,8 @@
 }
 
 /* same as above, but writes to "device.X.ups.alarm" or "ups.alarm" */
+/* Note that 20 chars below just allow for a 2-digit "X" */
+// FIXME? Shouldn't this be changed to be a LARGEBUF aka sizeof(alarm_buf) ?
 void device_alarm_commit(const int device_number)
 {
 	char info_name[20];
