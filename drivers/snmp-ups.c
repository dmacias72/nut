/*  snmp-ups.c - NUT Generic SNMP driver core (supports different MIBs)
 *  Can be compiled with built-in or loadable (DMF) MIB-to-NUT mapping tables
 *
 *  Based on NetSNMP API (Simple Network Management Protocol v1-2c-3)
 *
 *  Copyright (C)
 *	2002 - 2014	Arnaud Quette <arnaud.quette@free.fr>
 *	2015 - 2016	Arnaud Quette <ArnaudQuette@Eaton.com>
 *	2002 - 2006	Dmitry Frolov <frolov@riss-telecom.ru>
 *			J.W. Hoogervorst <jeroen@hoogervorst.net>
 *			Niels Baggesen <niels@baggesen.net>
 *	2009 - 2010	Arjen de Korte <adkorte-guest@alioth.debian.org>
 *	2016	Jim Klimov <EvgenyKlimov@Eaton.com>
 *	2016	Carlos Dominguez <CarlosDominguez@Eaton.com>
 *
 *  Sponsored by Eaton <http://www.eaton.com>
 *   and originally by MGE UPS SYSTEMS <http://www.mgeups.com/>
 *
 *  This program is free software; you can redistribute it and/or modify
 *  it under the terms of the GNU General Public License as published by
 *  the Free Software Foundation; either version 2 of the License, or
 *  (at your option) any later version.
 *
 *  This program is distributed in the hope that it will be useful,
 *  but WITHOUT ANY WARRANTY; without even the implied warranty of
 *  MERCHANTABILITY or FITNESS FOR A PARTICULAR PURPOSE.  See the
 *  GNU General Public License for more details.
 *
 *
 *  You should have received a copy of the GNU General Public License
 *  along with this program; if not, write to the Free Software
 *  Foundation, Inc., 59 Temple Place, Suite 330, Boston, MA 02111-1307 USA
 *
 */

#include <limits.h>
#include <ctype.h> /* for isprint() */

/* NUT SNMP common functions */
#include "main.h"
#include "snmp-ups.h"
#include "parseconf.h"

#if WITH_DMFMIB
# include "dmfsnmp.h"
# include "apc-iem-mib.h" // For static builds, this one is
                          // included by "apc-mib.h", so there
                          // is no explicit inclusion below
#else /* not WITH_DMFMIB */
/* include all known mib2nut lookup tables */
#include "apc-mib.h"
#include "mge-mib.h"
#include "netvision-mib.h"
#include "powerware-mib.h"
#include "eaton-mib.h"
#include "raritan-pdu-mib.h"
#include "raritan-px2-mib.h"
#include "baytech-mib.h"
#include "compaq-mib.h"
#include "bestpower-mib.h"
#include "cyberpower-mib.h"
#include "delta_ups-mib.h"
#include "huawei-mib.h"
#include "ietf-mib.h"
#include "xppc-mib.h"
#include "eaton-ats-mib.h"
#include "apc-ats-mib.h"
#endif /* WITH_DMFMIB */

/* Address API change */
#ifndef usmAESPrivProtocol
#define usmAESPrivProtocol usmAES128PrivProtocol
#endif

#if WITH_DMFMIB
// Array of pointers to singular instances of mib2nut_info_t
mib2nut_info_t **mib2nut = NULL;
mibdmf_parser_t *dmp = NULL;
char *dmf_dir = NULL;
char *dmf_file = NULL;
#else /* not WITH_DMFMIB */

# ifdef WITH_DMF_LUA
#  undef WITH_DMF_LUA
# endif
# define WITH_DMF_LUA 0

static mib2nut_info_t *mib2nut[] = {
	&apc,
	&mge,
	&netvision,
	&powerware,
	&pxgx_ups,
	&aphel_genesisII,
	&aphel_revelation,
	&eaton_marlin,
	&pulizzi_switched1,
	&pulizzi_switched2,
	&raritan,
	&baytech,
	&compaq,
	&bestpower,
	&cyberpower,
	&delta_ups,
	&xppc,
	&huawei,
	&tripplite_ietf,
	&eaton_ats,
	&apc_ats,
	&raritan_px2,
	/*
	 * Prepend vendor specific MIB mappings before IETF, so that
	 * if a device supports both IETF and vendor specific MIB,
	 * the vendor specific one takes precedence (when mibs=auto)
	 */
	&ietf,
	/* end of structure. */
	NULL
};
#endif /* WITH_DMFMIB */

struct snmp_session g_snmp_sess, *g_snmp_sess_p;
const char *OID_pwr_status;
int g_pwr_battery;
int pollfreq; /* polling frequency */

/* Number of device(s): standard is "1", but daisychain means more than 1 */
long devices_count = 1;
int current_device_number = 0;      /* to handle daisychain iterations */
bool_t daisychain_enabled = FALSE;
daisychain_info_t **daisychain_info = NULL;

/* pointer to the Snmp2Nut lookup table */
mib2nut_info_t *mib2nut_info;
/* FIXME: to be trashed */
snmp_info_t *snmp_info;
alarms_info_t *alarms_info;
const char *mibname;
const char *mibvers;

#if WITH_DMFMIB
#define DRIVER_NAME	"Generic SNMP UPS driver (DMF)"
#else
#define DRIVER_NAME	"Generic SNMP UPS driver"
#endif /* WITH_DMFMIB */
#define DRIVER_VERSION		"0.100"

/* driver description structure */
upsdrv_info_t	upsdrv_info = {
	DRIVER_NAME,
	DRIVER_VERSION,
	"Arnaud Quette <arnaud.quette@free.fr>\n" \
	"Arnaud Quette <ArnaudQuette@Eaton.com>\n" \
	"Dmitry Frolov <frolov@riss-telecom.ru>\n" \
	"J.W. Hoogervorst <jeroen@hoogervorst.net>\n" \
	"Niels Baggesen <niels@baggesen.net>\n" \
	"Jim Klimov <EvgenyKlimov@Eaton.com>\n" \
	"Carlos Dominguez <CarlosDominguez@Eaton.com>\n" \
	"Arjen de Korte <adkorte-guest@alioth.debian.org>",
	DRV_STABLE,
	{ NULL }
};
/* FIXME: integrate MIBs info? do the same as for usbhid-ups! */

time_t lastpoll = 0;

/* template OIDs index start with 0 or 1 (estimated stable for a MIB),
 * automatically guessed at the first pass */
int template_index_base = -1;

/* sysOID location */
#define SYSOID_OID	".1.3.6.1.2.1.1.2.0"

/* Forward functions declarations */
static void disable_transfer_oids(void);
bool_t get_and_process_data(int mode, snmp_info_t *su_info_p);
int extract_template_number(int template_type, const char* varname);

/* ---------------------------------------------
 * driver functions implementations
 * --------------------------------------------- */
void upsdrv_initinfo(void)
{
	snmp_info_t *su_info_p;

	upsdebugx(1, "SNMP UPS driver: entering %s()", __func__);

	dstate_setinfo("driver.version.data", "%s MIB %s", mibname, mibvers);

	/* add instant commands to the info database.
	 * outlet (and groups) commands are processed later, during initial walk */
	for (su_info_p = &snmp_info[0]; su_info_p->info_type != NULL ; su_info_p++)
	{
		su_info_p->flags |= SU_FLAG_OK;
		if ((SU_TYPE(su_info_p) == SU_TYPE_CMD)
			&& !(su_info_p->flags & SU_OUTLET)
			&& !(su_info_p->flags & SU_OUTLET_GROUP))
		{
			/* first check that this OID actually exists */
// FIXME: daisychain commands support!
			su_addcmd(su_info_p);
/*
			if (nut_snmp_get(su_info_p->OID) != NULL) {
				dstate_addcmd(su_info_p->info_type);
				upsdebugx(1, "upsdrv_initinfo(): adding command '%s'", su_info_p->info_type);
			}
*/
		}
	}

	if (testvar("notransferoids"))
		disable_transfer_oids();

	/* initialize all other INFO_ fields from list */
	if (snmp_ups_walk(SU_WALKMODE_INIT) == TRUE)
		dstate_dataok();
	else
		dstate_datastale();

	/* setup handlers for instcmd and setvar functions */
	upsh.setvar = su_setvar;
	upsh.instcmd = su_instcmd;
}

void upsdrv_updateinfo(void)
{
	upsdebugx(1,"SNMP UPS driver: entering %s()", __func__);

	/* only update every pollfreq */
	/* FIXME: only update status (SU_STATUS_*), à la usbhid-ups, in between */
	if (time(NULL) > (lastpoll + pollfreq)) {

		alarm_init();
		status_init();

		/* update all dynamic info fields */
		if (snmp_ups_walk(SU_WALKMODE_UPDATE))
			dstate_dataok();
		else
			dstate_datastale();

		/* Commit status first, otherwise in daisychain mode, "device.0" may
		 * clear the alarm count since it has an empty alarm buffer and if there
		 * is only one device that has alarms! */
		status_commit();
		alarm_commit();

		/* store timestamp */
		lastpoll = time(NULL);
	}
}

void upsdrv_shutdown(void)
{
	/*
	This driver will probably never support this. In order to
	be any use, the driver should be called near the end of
	the system halt script. By that time we in all likelyhood
	we won't have network capabilities anymore, so we could
	never send this command to the UPS. This is not an error,
	but a limitation of the interface used.
	*/

	upsdebugx(1, "%s...", __func__);

	/* Try to shutdown with delay */
	if (su_instcmd("shutdown.return", NULL) == STAT_INSTCMD_HANDLED) {
		/* Shutdown successful */
		return;
	}

	/* If the above doesn't work, try shutdown.reboot */
	if (su_instcmd("shutdown.reboot", NULL) == STAT_INSTCMD_HANDLED) {
		/* Shutdown successful */
		return;
	}

	/* If the above doesn't work, try load.off.delay */
	if (su_instcmd("load.off.delay", NULL) == STAT_INSTCMD_HANDLED) {
		/* Shutdown successful */
		return;
	}

	fatalx(EXIT_FAILURE, "Shutdown failed!");
}

void upsdrv_help(void)
{
	upsdebugx(1, "entering %s", __func__);
}

/* list flags and values that you want to receive via -x */
void upsdrv_makevartable(void)
{
	upsdebugx(1, "entering %s()", __func__);

	addvar(VAR_VALUE, SU_VAR_MIBS,
		"NOTE: You can run the driver binary with '-x mibs=--list' for an up to date listing)\n"
		"Set MIB compliance (default=ietf, allowed: mge,apcc,netvision,pw,cpqpower,...)");
	addvar(VAR_VALUE | VAR_SENSITIVE, SU_VAR_COMMUNITY,
		"Set community name (default=public)");
	addvar(VAR_VALUE, SU_VAR_VERSION,
		"Set SNMP version (default=v1, allowed v2c)");
	addvar(VAR_VALUE, SU_VAR_POLLFREQ,
		"Set polling frequency in seconds, to reduce network flow (default=30)");
	addvar(VAR_VALUE, SU_VAR_RETRIES,
		"Specifies the number of Net-SNMP retries to be used in the requests (default=5)");
	addvar(VAR_VALUE, SU_VAR_TIMEOUT,
		"Specifies the Net-SNMP timeout in seconds between retries (default=1)");
	addvar(VAR_FLAG, "notransferoids",
		"Disable transfer OIDs (use on APCC Symmetras)");
	addvar(VAR_VALUE, SU_VAR_SECLEVEL,
		"Set the securityLevel used for SNMPv3 messages (default=noAuthNoPriv, allowed: authNoPriv,authPriv)");
	addvar(VAR_VALUE | VAR_SENSITIVE, SU_VAR_SECNAME,
		"Set the securityName used for authenticated SNMPv3 messages (no default)");
	addvar(VAR_VALUE | VAR_SENSITIVE, SU_VAR_AUTHPASSWD,
		"Set the authentication pass phrase used for authenticated SNMPv3 messages (no default)");
	addvar(VAR_VALUE | VAR_SENSITIVE, SU_VAR_PRIVPASSWD,
		"Set the privacy pass phrase used for encrypted SNMPv3 messages (no default)");
	addvar(VAR_VALUE, SU_VAR_AUTHPROT,
		"Set the authentication protocol (MD5 or SHA) used for authenticated SNMPv3 messages (default=MD5)");
	addvar(VAR_VALUE, SU_VAR_PRIVPROT,
		"Set the privacy protocol (DES or AES) used for encrypted SNMPv3 messages (default=DES)");
#if WITH_DMFMIB
	addvar(VAR_VALUE, SU_VAR_DMFFILE,
		"Set path to the Data Mapping Format file to use");
	addvar(VAR_VALUE, SU_VAR_DMFDIR,
		"Set path to the directory of Data Mapping Format files to use");
#endif
}

void upsdrv_initups(void)
{
	snmp_info_t *su_info_p, *cur_info_p;
	char model[SU_INFOSIZE];
	bool_t status= FALSE;
	const char *mibs;
	int curdev = 0;

	upsdebugx(1, "SNMP UPS driver: entering %s()", __func__);

#if WITH_DMFMIB
	upsdebugx(1, "SNMP UPS driver: preparing to load dynamic MIB-to-NUT mappings from DMF");

	dmp = mibdmf_parser_new();
	if (!dmp)
		fatalx(EXIT_FAILURE, "FATAL: Can not allocate the DMF parsing structures");

	/* NOTE: If both `dmffile` and `dmfdir` are specified, the `dmffile` wins */
	/* Otherwise try the built-in fallbacks (configure-time or hardcoded) */
	if ( (dmf_dir == NULL) && (testvar(SU_VAR_DMFDIR)) )
		dmf_dir = getval(SU_VAR_DMFDIR);
	if ( (dmf_file == NULL) && (testvar(SU_VAR_DMFFILE)) )
		dmf_file = getval(SU_VAR_DMFFILE);

	if (dmf_file) {
		mibdmf_parse_file(dmf_file, dmp);
	} else {
		if (dmf_dir) {
			mibdmf_parse_dir(dmf_dir, dmp);
		} else {
# ifdef DEFAULT_DMFSNMP_DIR
			mibdmf_parse_dir(DEFAULT_DMFSNMP_DIR, dmp);
# else /* not defined DEFAULT_DMFSNMP_DIR */
			/* Use some reasonable hardcoded fallback default */
			if (! mibdmf_parse_dir("/usr/share/nut/dmfsnmp.d/", dmp) )
				mibdmf_parse_dir("./", dmp);
# endif /* DEFAULT_DMFSNMP_DIR */
		}
	}

	upsdebugx(2,"Trying to access the mib2nut table parsed from DMF library");
	if ( !(mibdmf_get_mib2nut_table(dmp)) )
	{
		upsdebugx(1,"FATAL: Can not access the mib2nut table parsed from DMF library");
		return;
	}
	{ /* scope the table loop vars */
		/* TODO: Change size detection to loop over array until NULLed sentinels? */
		int tablength = mibdmf_get_device_table_counter(dmp);
		upsdebugx(2,"Got access to the mib2nut table with %d entries parsed from DMF library",
			tablength);
		if (tablength<=1) {
			fatalx(EXIT_FAILURE, "FATAL: Did not find any DMF library data");
			return;
		}
		if ( mib2nut != NULL ) {
			upsdebugx(1,"mib2nut not NULL when expected to be...");
			free(mib2nut);
		}
		mib2nut = *(mibdmf_get_mib2nut_table_ptr)(dmp);
		if ( mib2nut == NULL ) {
			upsdebugx(1,"FATAL: Could not access the mib2nut index table");
			return;
		}
	} // scope the table loop vars
#else
	upsdebugx(1, "SNMP UPS driver: using built-in MIB-to-NUT mappings");
#endif /* WITH_DMFMIB */

	/* Retrieve user's parameters */
	mibs = testvar(SU_VAR_MIBS) ? getval(SU_VAR_MIBS) : "auto";
	if (!strcmp(mibs, "--list")) {
		printf("The 'mibs' argument is '%s', so just listing the mappings this driver knows,\n"
		       "and for 'mibs=auto' these mappings will be tried in the following order until\n"
		       "the first one matches your device\n\n", mibs);
		int i;
		printf("%7s\t%-23s\t%-7s\t%-31s\t%-s\n",
			"NUMBER", "MAPPING NAME", "VERSION",
			"ENTRY POINT OID", "AUTO CHECK OID");
		for (i=0; mib2nut[i] != NULL; i++) {
			printf(" %4d \t%-23s\t%7s\t%-31s\t%-s\n", (i+1),
				mib2nut[i]->mib_name		? mib2nut[i]->mib_name : "<NULL>" ,
				mib2nut[i]->mib_version 	? mib2nut[i]->mib_version : "<NULL>" ,
				mib2nut[i]->sysOID  		? mib2nut[i]->sysOID : "<NULL>" ,
				mib2nut[i]->oid_auto_check	? mib2nut[i]->oid_auto_check : "<NULL>" );
		}
		printf("\nOverall this driver has loaded %d MIB-to-NUT mapping tables\n", i);
<<<<<<< HEAD
		fatalx(EXIT_FAILURE, "Marking the exit code as failure since the driver is not started now");
=======
		exit(EXIT_SUCCESS);
>>>>>>> f8cf6924
	}

	/* init SNMP library, etc... */
	nut_snmp_init(progname, device_path);

	/* FIXME: first test if the device is reachable to avoid timeouts! */

	/* Load the SNMP to NUT translation data */
	load_mib2nut(mibs);

	/* init polling frequency */
	if (getval(SU_VAR_POLLFREQ))
		pollfreq = atoi(getval(SU_VAR_POLLFREQ));
	else
		pollfreq = DEFAULT_POLLFREQ;

	/* Get UPS Model node to see if there's a MIB */
// FIXME: extend and use match_model_OID(char *model)
	su_info_p = su_find_info("ups.model");
	/* Try to get device.model if ups.model is not available */
	if (su_info_p == NULL)
		su_info_p = su_find_info("device.model");

	if (su_info_p != NULL) {
		/* Daisychain specific: we may have a template (including formatting
		 * string) that needs to be adapted! */
		if (strchr(su_info_p->OID, '%') != NULL)
		{
			upsdebugx(2, "Found template, need to be adapted");
			cur_info_p = (snmp_info_t *)malloc(sizeof(snmp_info_t));
			cur_info_p->info_type = (char *)xmalloc(SU_INFOSIZE);
			cur_info_p->OID = (char *)xmalloc(SU_INFOSIZE);
			snprintf((char*)cur_info_p->info_type, SU_INFOSIZE, "%s", su_info_p->info_type);
			/* Use the daisychain master (0) / 1rst device index */
			snprintf((char*)cur_info_p->OID, SU_INFOSIZE, su_info_p->OID, 0);
		}
		else {
			upsdebugx(2, "Found entry, not a template %s", su_info_p->OID);
			/* Otherwise, just point at what we found */
			cur_info_p = su_info_p;
		}

		/* Actually get the data */
		status = nut_snmp_get_str(cur_info_p->OID, model, sizeof(model), NULL);

		/* Free our malloc, if it was dynamic */
		if (strchr(su_info_p->OID, '%') != NULL) {
			if (cur_info_p->info_type != NULL)
				free((char*)cur_info_p->info_type);
			if (cur_info_p->OID != NULL)
				free((char*)cur_info_p->OID);
			if (cur_info_p != NULL)
				free((char*)cur_info_p);
		}
	}

	if (status == TRUE)
		upslogx(0, "Detected %s on host %s (mib: %s %s)",
			 model, device_path, mibname, mibvers);
	else
		fatalx(EXIT_FAILURE, "%s MIB wasn't found on %s", mibs, g_snmp_sess.peername);
		/* FIXME: "No supported device detected" */

	/* Init daisychain and check if support is required */
	daisychain_init();
	
	/* Allocate / init the daisychain info structure (for phases only for now)
	 * daisychain_info[0] is the whole chain! (added +1) */
	daisychain_info = (daisychain_info_t**)malloc(sizeof(daisychain_info_t) * (devices_count + 1));
	for (curdev = 0 ; curdev <= devices_count ; curdev++) {
		daisychain_info[curdev] = (daisychain_info_t*)malloc(sizeof(daisychain_info_t));
		daisychain_info[curdev]->input_phases = (long)-1;
		daisychain_info[curdev]->output_phases = (long)-1;
		daisychain_info[curdev]->bypass_phases = (long)-1;
	}

	/* FIXME: also need daisychain awareness (so init)!
	 * i.e load.off.delay+load.off + device.1.load.off.delay+device.1.load.off + ... */
// FIXME: daisychain commands support!
	if (su_find_info("load.off.delay")) {
		/* Adds default with a delay value of '0' (= immediate) */
		dstate_addcmd("load.off");
	}

	if (su_find_info("load.on.delay")) {
		/* Adds default with a delay value of '0' (= immediate) */
		dstate_addcmd("load.on");
	}

	if (su_find_info("load.off.delay") && su_find_info("load.on.delay")) {
		/* Add composite instcmds (require setting multiple OID values) */
		dstate_addcmd("shutdown.return");
		dstate_addcmd("shutdown.stayoff");
	}
}

void upsdrv_cleanup(void)
{
	/* General cleanup */
	if (daisychain_info)
		free(daisychain_info);

	/* Net-SNMP specific cleanup */
	nut_snmp_cleanup();

#if WITH_DMFMIB
	/* DMF specific cleanup */
	mibdmf_parser_destroy(&dmp);
	mib2nut = NULL;
#endif
}

/* -----------------------------------------------------------
 * SNMP functions.
 * ----------------------------------------------------------- */

void nut_snmp_init(const char *type, const char *hostname)
{
	char *ns_options = NULL;
	const char *community, *version;
	const char *secLevel = NULL, *authPassword, *privPassword;
	const char *authProtocol, *privProtocol;
	int snmp_retries = DEFAULT_NETSNMP_RETRIES;
	long snmp_timeout = DEFAULT_NETSNMP_TIMEOUT;

	upsdebugx(2, "SNMP UPS driver: entering %s(%s)", __func__, type);

	/* Force numeric OIDs resolution (ie, do not resolve to textual names)
	 * This is mostly for the convenience of debug output */
	ns_options = snmp_out_toggle_options("n");
	if (ns_options != NULL) {
		upsdebugx(2, "Failed to enable numeric OIDs resolution");
	}

	/* Initialize the SNMP library */
	init_snmp(type);

	/* Initialize session */
	snmp_sess_init(&g_snmp_sess);

	g_snmp_sess.peername = xstrdup(hostname);

	/* Net-SNMP timeout and retries */
	if (testvar(SU_VAR_RETRIES)) {
		snmp_retries = atoi(getval(SU_VAR_RETRIES));
	}
	g_snmp_sess.retries = snmp_retries;
	upsdebugx(2, "Setting SNMP retries to %i", snmp_retries);

	if (testvar(SU_VAR_TIMEOUT)) {
		snmp_timeout = atol(getval(SU_VAR_TIMEOUT));
	}
	/* We have to convert from seconds to microseconds */
	g_snmp_sess.timeout = snmp_timeout * ONE_SEC;
	upsdebugx(2, "Setting SNMP timeout to %ld second(s)", snmp_timeout);

	/* Retrieve user parameters */
	version = testvar(SU_VAR_VERSION) ? getval(SU_VAR_VERSION) : "v1";
	
	if ((strcmp(version, "v1") == 0) || (strcmp(version, "v2c") == 0)) {
		g_snmp_sess.version = (strcmp(version, "v1") == 0) ? SNMP_VERSION_1 : SNMP_VERSION_2c;
		community = testvar(SU_VAR_COMMUNITY) ? getval(SU_VAR_COMMUNITY) : "public";
		g_snmp_sess.community = (unsigned char *)xstrdup(community);
		g_snmp_sess.community_len = strlen(community);
	}
	else if (strcmp(version, "v3") == 0) {
		/* SNMP v3 related init */
		g_snmp_sess.version = SNMP_VERSION_3;

		/* Security level */
		if (testvar(SU_VAR_SECLEVEL)) {
			secLevel = getval(SU_VAR_SECLEVEL);

			if (strcmp(secLevel, "noAuthNoPriv") == 0)
				g_snmp_sess.securityLevel = SNMP_SEC_LEVEL_NOAUTH;
			else if (strcmp(secLevel, "authNoPriv") == 0)
				g_snmp_sess.securityLevel = SNMP_SEC_LEVEL_AUTHNOPRIV;
			else if (strcmp(secLevel, "authPriv") == 0)
				g_snmp_sess.securityLevel = SNMP_SEC_LEVEL_AUTHPRIV;
			else
				fatalx(EXIT_FAILURE, "Bad SNMPv3 securityLevel: %s", secLevel);
		}
		else
			g_snmp_sess.securityLevel = SNMP_SEC_LEVEL_NOAUTH;

		/* Security name */
		if (testvar(SU_VAR_SECNAME)) {
			g_snmp_sess.securityName = xstrdup(getval(SU_VAR_SECNAME));
			g_snmp_sess.securityNameLen = strlen(g_snmp_sess.securityName);
		}
		else
			fatalx(EXIT_FAILURE, "securityName is required for SNMPv3");

		/* Process mandatory fields, based on the security level */
		authPassword = testvar(SU_VAR_AUTHPASSWD) ? getval(SU_VAR_AUTHPASSWD) : NULL;
		privPassword = testvar(SU_VAR_PRIVPASSWD) ? getval(SU_VAR_PRIVPASSWD) : NULL;

		switch (g_snmp_sess.securityLevel) {
			case SNMP_SEC_LEVEL_AUTHNOPRIV:
				if (authPassword == NULL)
					fatalx(EXIT_FAILURE, "authPassword is required for SNMPv3 in %s mode", secLevel);
				break;
			case SNMP_SEC_LEVEL_AUTHPRIV:
				if ((authPassword == NULL) || (privPassword == NULL))
					fatalx(EXIT_FAILURE, "authPassword and privPassword are required for SNMPv3 in %s mode", secLevel);
				break;
			default:
			case SNMP_SEC_LEVEL_NOAUTH:
				/* nothing else needed */
				break;
		}

		/* Process authentication protocol and key */
		g_snmp_sess.securityAuthKeyLen = USM_AUTH_KU_LEN;
		authProtocol = testvar(SU_VAR_AUTHPROT) ? getval(SU_VAR_AUTHPROT) : "MD5";

		if (strcmp(authProtocol, "MD5") == 0) {
			g_snmp_sess.securityAuthProto = usmHMACMD5AuthProtocol;
			g_snmp_sess.securityAuthProtoLen = sizeof(usmHMACMD5AuthProtocol)/sizeof(oid);
		}
		else if (strcmp(authProtocol, "SHA") == 0) {
			g_snmp_sess.securityAuthProto = usmHMACSHA1AuthProtocol;
			g_snmp_sess.securityAuthProtoLen = sizeof(usmHMACSHA1AuthProtocol)/sizeof(oid);
		}
		else
			fatalx(EXIT_FAILURE, "Bad SNMPv3 authProtocol: %s", authProtocol);

		/* set the authentication key to a MD5/SHA1 hashed version of our
		 * passphrase (must be at least 8 characters long) */
		if(g_snmp_sess.securityLevel != SNMP_SEC_LEVEL_NOAUTH) {
			if (generate_Ku(g_snmp_sess.securityAuthProto,
				g_snmp_sess.securityAuthProtoLen,
				(u_char *) authPassword, strlen(authPassword),
				g_snmp_sess.securityAuthKey,
				&g_snmp_sess.securityAuthKeyLen) !=
				SNMPERR_SUCCESS) {
				fatalx(EXIT_FAILURE, "Error generating Ku from authentication pass phrase");
			}
		}

		privProtocol = testvar(SU_VAR_PRIVPROT) ? getval(SU_VAR_PRIVPROT) : "DES";

		if (strcmp(privProtocol, "DES") == 0) {
			g_snmp_sess.securityPrivProto = usmDESPrivProtocol;
			g_snmp_sess.securityPrivProtoLen =  sizeof(usmDESPrivProtocol)/sizeof(oid);
		}
		else if (strcmp(privProtocol, "AES") == 0) {
			g_snmp_sess.securityPrivProto = usmAESPrivProtocol;
			g_snmp_sess.securityPrivProtoLen =  sizeof(usmAESPrivProtocol)/sizeof(oid);
		}
		else
			fatalx(EXIT_FAILURE, "Bad SNMPv3 authProtocol: %s", authProtocol);

		/* set the privacy key to a MD5/SHA1 hashed version of our
		 * passphrase (must be at least 8 characters long) */
		if(g_snmp_sess.securityLevel == SNMP_SEC_LEVEL_AUTHPRIV) {
			g_snmp_sess.securityPrivKeyLen = USM_PRIV_KU_LEN;
			if (generate_Ku(g_snmp_sess.securityAuthProto,
				g_snmp_sess.securityAuthProtoLen,
				(u_char *) privPassword, strlen(privPassword),
				g_snmp_sess.securityPrivKey,
				&g_snmp_sess.securityPrivKeyLen) !=
				SNMPERR_SUCCESS) {
				fatalx(EXIT_FAILURE, "Error generating Ku from privacy pass phrase");
			}
		}
	}
	else
		fatalx(EXIT_FAILURE, "Bad SNMP version: %s", version);

	/* Open the session */
	SOCK_STARTUP; /* MS Windows wrapper, not really needed on Unix! */
	g_snmp_sess_p = snmp_open(&g_snmp_sess);	/* establish the session */
	if (g_snmp_sess_p == NULL) {
		nut_snmp_perror(&g_snmp_sess, 0, NULL, "nut_snmp_init: snmp_open");
		fatalx(EXIT_FAILURE, "Unable to establish communication");
	}
}

void nut_snmp_cleanup(void)
{
	/* close snmp session. */
	if (g_snmp_sess_p) {
		snmp_close(g_snmp_sess_p);
		g_snmp_sess_p = NULL;
	}
	SOCK_CLEANUP; /* wrapper not needed on Unix! */
}

/* Free a struct snmp_pdu * returned by nut_snmp_walk */
void nut_snmp_free(struct snmp_pdu ** array_to_free)
{
	struct snmp_pdu ** current_element;

	current_element = array_to_free;

	while (*current_element != NULL) {
		snmp_free_pdu(*current_element);
		current_element++;
	}

	free( array_to_free );
}

/* Return a NULL terminated array of snmp_pdu * */
struct snmp_pdu **nut_snmp_walk(const char *OID, int max_iteration)
{
	int status;
	struct snmp_pdu *pdu, *response = NULL;
	oid name[MAX_OID_LEN];
	size_t name_len = MAX_OID_LEN;
	oid * current_name;
	size_t current_name_len;
	static unsigned int numerr = 0;
	int nb_iteration = 0;
	struct snmp_pdu ** ret_array = NULL;
	int type = SNMP_MSG_GET;

	upsdebugx(3, "%s(%s)", __func__, OID);
	upsdebugx(4, "%s: max. iteration = %i", __func__, max_iteration);

	/* create and send request. */
	if (!snmp_parse_oid(OID, name, &name_len)) {
		upsdebugx(2, "[%s] %s: %s: %s",
			upsname?upsname:device_name, __func__, OID, snmp_api_errstring(snmp_errno));
		return NULL;
	}

	current_name = name;
	current_name_len = name_len;

	while( nb_iteration < max_iteration ) {
		/* Going to a shorter OID means we are outside our sub-tree */
		if( current_name_len < name_len ) {
			break;
		}

		pdu = snmp_pdu_create(type);

		if (pdu == NULL) {
			fatalx(EXIT_FAILURE, "Not enough memory");
		}

		snmp_add_null_var(pdu, current_name, current_name_len);

		status = snmp_synch_response(g_snmp_sess_p, pdu, &response);

		if (!response) {
			break;
		}

		if (!((status == STAT_SUCCESS) && (response->errstat == SNMP_ERR_NOERROR))) {
			if (mibname == NULL) {
				/* We are probing for proper mib - ignore errors */
				snmp_free_pdu(response);
				nut_snmp_free(ret_array);
				return NULL;
			}

			numerr++;

			if ((numerr == SU_ERR_LIMIT) || ((numerr % SU_ERR_RATE) == 0)) {
				upslogx(LOG_WARNING, "[%s] Warning: excessive poll "
						"failures, limiting error reporting (OID = %s)",
						upsname?upsname:device_name, OID);
			}

			if ((numerr < SU_ERR_LIMIT) || ((numerr % SU_ERR_RATE) == 0)) {
				if (type == SNMP_MSG_GETNEXT) {
					upsdebugx(2, "=> No more OID, walk complete");
				}
				else {
					nut_snmp_perror(g_snmp_sess_p, status, response,
							"%s: %s", __func__, OID);
				}
			}

			snmp_free_pdu(response);
			break;
		} else {
			numerr = 0;
		}

		nb_iteration++;
		/* +1 is for the terminating NULL */
		ret_array = realloc(ret_array,sizeof(struct snmp_pdu*)*(nb_iteration+1));
		ret_array[nb_iteration-1] = response;
		ret_array[nb_iteration]=NULL;

		current_name = response->variables->name;
		current_name_len = response->variables->name_length;

		type = SNMP_MSG_GETNEXT;
	}

	return ret_array;
}

struct snmp_pdu *nut_snmp_get(const char *OID)
{
	struct snmp_pdu ** pdu_array;
	struct snmp_pdu * ret_pdu;

	if (OID == NULL)
		return NULL;

	upsdebugx(3, "%s(%s)", __func__, OID);

	pdu_array = nut_snmp_walk(OID,1);

	if(pdu_array == NULL) {
		return NULL;
	}

	ret_pdu = snmp_clone_pdu(*pdu_array);

	nut_snmp_free(pdu_array);

	return ret_pdu;
}

static bool_t decode_str(struct snmp_pdu *pdu, char *buf, size_t buf_len, info_lkp_t *oid2info)
{
	size_t len = 0;
	char tmp_buf[SU_LARGEBUF];

	/* zero out buffer. */
	memset(buf, 0, buf_len);

	switch (pdu->variables->type) {
	case ASN_OCTET_STR:
	case ASN_OPAQUE:
		len = pdu->variables->val_len > buf_len - 1 ?
			buf_len - 1 : pdu->variables->val_len;
		if (len > 0) {
			/* Test for hexadecimal values */
			if (!isprint(pdu->variables->val.string[0]))
				snprint_hexstring(buf, buf_len, pdu->variables->val.string, pdu->variables->val_len);
			else {
				memcpy(buf, pdu->variables->val.string, len);
				buf[len] = '\0';
			}
		}
		break;
	case ASN_INTEGER:
	case ASN_COUNTER:
	case ASN_GAUGE:
		if(oid2info) {
			const char *str;
			if((str=su_find_infoval(oid2info, *pdu->variables->val.integer))) {
				strncpy(buf, str, buf_len-1);
			}
			else {
				strncpy(buf, "UNKNOWN", buf_len-1);
			}
			buf[buf_len-1]='\0';
		}
		else {
			len = snprintf(buf, buf_len, "%ld", *pdu->variables->val.integer);
		}
		break;
	case ASN_TIMETICKS:
		/* convert timeticks to seconds */
		len = snprintf(buf, buf_len, "%ld", *pdu->variables->val.integer / 100);
		break;
	case ASN_OBJECT_ID:
		snprint_objid (tmp_buf, sizeof(tmp_buf), pdu->variables->val.objid, pdu->variables->val_len / sizeof(oid));
		upsdebugx(2, "Received an OID value: %s", tmp_buf);
		/* Try to get the value of the pointed OID */
		if (nut_snmp_get_str(tmp_buf, buf, buf_len, oid2info) == FALSE) {
			upsdebugx(3, "Failed to retrieve OID value, using fallback");
			/* Otherwise return the last part of the returned OID (ex: 1.2.3 => 3) */
			char *oid_leaf = strrchr(tmp_buf, '.');
			snprintf(buf, buf_len, "%s", oid_leaf+1);
			upsdebugx(3, "Fallback value: %s", buf);
		}
		else
			snprintf(buf, buf_len, "%s", tmp_buf);
		break;
	default:
		return FALSE;
	}

	return TRUE;
}

bool_t nut_snmp_get_str(const char *OID, char *buf, size_t buf_len, info_lkp_t *oid2info)
{
	struct snmp_pdu *pdu;
	bool_t ret;

	upsdebugx(3, "Entering %s()", __func__);

	pdu = nut_snmp_get(OID);
	if (pdu == NULL)
		return FALSE;

	ret = decode_str(pdu,buf,buf_len,oid2info);

	if(ret == FALSE) {
		upsdebugx(2, "[%s] unhandled ASN 0x%x received from %s",
			upsname?upsname:device_name, pdu->variables->type, OID);
	}

	snmp_free_pdu(pdu);

	return ret;
}


static bool_t decode_oid(struct snmp_pdu *pdu, char *buf, size_t buf_len)
{
	/* zero out buffer. */
	memset(buf, 0, buf_len);

	switch (pdu->variables->type) {
		case ASN_OBJECT_ID:
			snprint_objid (buf, buf_len, pdu->variables->val.objid,
				pdu->variables->val_len / sizeof(oid));
			upsdebugx(2, "OID value: %s", buf);
			break;
		default:
			return FALSE;
	}

	return TRUE;
}

/* Return the value stored in OID, which is an OID (sysOID for example)
 * and don't try to get the value pointed by this OID (no follow).
 * To achieve the latter behavior, use standard nut_snmp_get_{str,int}() */
bool_t nut_snmp_get_oid(const char *OID, char *buf, size_t buf_len)
{
	struct snmp_pdu *pdu;
	bool_t ret = FALSE;

	/* zero out buffer. */
	memset(buf, 0, buf_len);

	upsdebugx(3, "Entering %s()", __func__);

	pdu = nut_snmp_get(OID);
	if (pdu == NULL)
		return FALSE;

	ret = decode_oid(pdu, buf, buf_len);

	if(ret == FALSE) {
		upsdebugx(2, "[%s] unhandled ASN 0x%x received from %s",
			upsname?upsname:device_name, pdu->variables->type, OID);
	}

	snmp_free_pdu(pdu);

	return ret;
}

bool_t nut_snmp_get_int(const char *OID, long *pval)
{
	char tmp_buf[SU_LARGEBUF];
	struct snmp_pdu *pdu;
	long value;
	char *buf;

	upsdebugx(3, "Entering %s()", __func__);

	pdu = nut_snmp_get(OID);
	if (pdu == NULL)
		return FALSE;

	switch (pdu->variables->type) {
	case ASN_OCTET_STR:
	case ASN_OPAQUE:
		buf = xmalloc(pdu->variables->val_len + 1);
		memcpy(buf, pdu->variables->val.string, pdu->variables->val_len);
		buf[pdu->variables->val_len] = '\0';
		value = strtol(buf, NULL, 0);
		free(buf);
		break;
	case ASN_INTEGER:
	case ASN_COUNTER:
	case ASN_GAUGE:
		value = *pdu->variables->val.integer;
		break;
	case ASN_TIMETICKS:
		/* convert timeticks to seconds */
		value = *pdu->variables->val.integer / 100;
		break;
	case ASN_OBJECT_ID:
		snprint_objid (tmp_buf, sizeof(tmp_buf), pdu->variables->val.objid, pdu->variables->val_len / sizeof(oid));
		upsdebugx(2, "Received an OID value: %s", tmp_buf);
		/* Try to get the value of the pointed OID */
		if (nut_snmp_get_int(tmp_buf, &value) == FALSE) {
			upsdebugx(3, "Failed to retrieve OID value, using fallback");
			/* Otherwise return the last part of the returned OID (ex: 1.2.3 => 3) */
			char *oid_leaf = strrchr(tmp_buf, '.');
			value = strtol(oid_leaf+1, NULL, 0);
			upsdebugx(3, "Fallback value: %ld", value);
		}
		break;
	default:
		upslogx(LOG_ERR, "[%s] unhandled ASN 0x%x received from %s",
			upsname?upsname:device_name, pdu->variables->type, OID);
		return FALSE;
	}

	snmp_free_pdu(pdu);

	if (pval != NULL)
		*pval = value;

	return TRUE;
}

bool_t nut_snmp_set(const char *OID, char type, const char *value)
{
	int status;
	bool_t ret = FALSE;
	struct snmp_pdu *pdu, *response = NULL;
	oid name[MAX_OID_LEN];
	size_t name_len = MAX_OID_LEN;

	upsdebugx(1, "entering %s(%s, %c, %s)", __func__, OID, type, value);

	if (!snmp_parse_oid(OID, name, &name_len)) {
		upslogx(LOG_ERR, "[%s] %s: %s: %s",
			upsname?upsname:device_name, __func__, OID, snmp_api_errstring(snmp_errno));
		return FALSE;
	}

	pdu = snmp_pdu_create(SNMP_MSG_SET);
	if (pdu == NULL)
		fatalx(EXIT_FAILURE, "Not enough memory");

	if (snmp_add_var(pdu, name, name_len, type, value)) {
		upslogx(LOG_ERR, "[%s] %s: %s: %s",
			upsname?upsname:device_name, __func__, OID, snmp_api_errstring(snmp_errno));

		return FALSE;
	}

	status = snmp_synch_response(g_snmp_sess_p, pdu, &response);

	if ((status == STAT_SUCCESS) && (response->errstat == SNMP_ERR_NOERROR))
		ret = TRUE;
	else
		nut_snmp_perror(g_snmp_sess_p, status, response,
			"%s: can't set %s", __func__, OID);

	snmp_free_pdu(response);
	return ret;
}

bool_t nut_snmp_set_str(const char *OID, const char *value)
{
	return nut_snmp_set(OID, 's', value);
}

bool_t nut_snmp_set_int(const char *OID, long value)
{
	char buf[SU_BUFSIZE];

	snprintf(buf, sizeof(buf), "%ld", value);
	return nut_snmp_set(OID, 'i', buf);
}

bool_t nut_snmp_set_time(const char *OID, long value)
{
	char buf[SU_BUFSIZE];

	snprintf(buf, SU_BUFSIZE, "%ld", value * 100);
	return nut_snmp_set(OID, 't', buf);
}

/* log descriptive SNMP error message. */
void nut_snmp_perror(struct snmp_session *sess, int status,
	struct snmp_pdu *response, const char *fmt, ...)
{
	va_list va;
	int cliberr, snmperr;
	char *snmperrstr;
	char buf[SU_LARGEBUF];

	va_start(va, fmt);
	vsnprintf(buf, sizeof(buf), fmt, va);
	va_end(va);

	if (response == NULL) {
		snmp_error(sess, &cliberr, &snmperr, &snmperrstr);
		upslogx(LOG_ERR, "[%s] %s: %s",
			upsname?upsname:device_name, buf, snmperrstr);
		free(snmperrstr);
	} else if (status == STAT_SUCCESS) {
		switch (response->errstat)
		{
		case SNMP_ERR_NOERROR:
			break;
		case SNMP_ERR_NOSUCHNAME:	/* harmless */
			upsdebugx(2, "[%s] %s: %s",
					 upsname?upsname:device_name, buf, snmp_errstring(response->errstat));
			break;
		default:
			upslogx(LOG_ERR, "[%s] %s: Error in packet: %s",
				upsname?upsname:device_name, buf, snmp_errstring(response->errstat));
			break;
		}
	} else if (status == STAT_TIMEOUT) {
		upslogx(LOG_ERR, "[%s] %s: Timeout: no response from %s",
			upsname?upsname:device_name, buf, sess->peername);
	} else {
		snmp_sess_error(sess, &cliberr, &snmperr, &snmperrstr);
		upslogx(LOG_ERR, "[%s] %s: %s",
			upsname?upsname:device_name, buf, snmperrstr);
		free(snmperrstr);
	}
}

/* -----------------------------------------------------------
 * utility functions.
 * ----------------------------------------------------------- */

/* deal with APCC weirdness on Symmetras */
static void disable_transfer_oids(void)
{
	snmp_info_t *su_info_p;

	upslogx(LOG_INFO, "Disabling transfer OIDs");

	for (su_info_p = &snmp_info[0]; su_info_p->info_type != NULL ; su_info_p++) {
		if (!strcasecmp(su_info_p->info_type, "input.transfer.low")) {
			su_info_p->flags &= ~SU_FLAG_OK;
			continue;
		}

		if (!strcasecmp(su_info_p->info_type, "input.transfer.high")) {
			su_info_p->flags &= ~SU_FLAG_OK;
			continue;
		}
	}
}

/* Universal function to add or update info element.
 * If value is NULL, use the default one (su_info_p->dfl) */
void su_setinfo(snmp_info_t *su_info_p, const char *value)
{
	info_lkp_t	*info_lkp;
	char info_type[128]; // We tweak incoming "su_info_p->info_type" value in some cases

// FIXME: Replace hardcoded 128 with a macro above (use {SU_}LARGEBUF?), and same macro or sizeof(info_type) below?

	upsdebugx(1, "entering %s(%s)", __func__, su_info_p->info_type);

// FIXME: This 20 seems very wrong (should be "128", macro or sizeof? see above)
	memset(info_type, 0, 20);
	/* pre-fill with the device name for checking */
	snprintf(info_type, 128, "device.%i", current_device_number);

	if ((daisychain_enabled == TRUE) && (devices_count > 1)) {
		/* Only append "device.X" for master and slaves, if not already done! */
		if ((current_device_number > 0) && (strstr(su_info_p->info_type, info_type) == NULL)) {
			/* Special case: we remove "device" from the device collection not to
			 * get "device.X.device.<something>", but "device.X.<something>" */
			if (!strncmp(su_info_p->info_type, "device.", 7)) {
				snprintf(info_type, 128, "device.%i.%s",
					current_device_number, su_info_p->info_type + 7);
			}
			else {
				snprintf(info_type, 128, "device.%i.%s",
					current_device_number, su_info_p->info_type);
			}
		}
		else
			snprintf(info_type, 128, "%s", su_info_p->info_type);
	}
	else
		snprintf(info_type, 128, "%s", su_info_p->info_type);

	upsdebugx(1, "%s: using info_type '%s'", __func__, info_type);

	if (SU_TYPE(su_info_p) == SU_TYPE_CMD)
		return;

	/* ups.status and {ups, Lx, outlet, outlet.group}.alarm have special
	 * handling, not here! */
	if ((strcasecmp(su_info_p->info_type, "ups.status"))
		&& (strcasecmp(strrchr(su_info_p->info_type, '.'), ".alarm")))
	{
		if (value != NULL)
			dstate_setinfo(info_type, "%s", value);
		else
			dstate_setinfo(info_type, "%s", su_info_p->dfl);

		dstate_setflags(info_type, su_info_p->info_flags);
		dstate_setaux(info_type, su_info_p->info_len);

		/* Set enumerated values, only if the data has ST_FLAG_RW and there
		 * are lookup values */
// FIXME: daisychain settings support: check if applicable
		if ((su_info_p->info_flags & ST_FLAG_RW) && su_info_p->oid2info) {

			upsdebugx(3, "%s: adding enumerated values", __func__);

			/* Loop on all existing values */
			for (info_lkp = su_info_p->oid2info; info_lkp != NULL
				&& info_lkp->info_value != NULL; info_lkp++) {
					dstate_addenum(info_type, "%s", info_lkp->info_value);
			}
		}

		/* Commit the current value, to avoid staleness with huge
		 * data collections on slow devices */
		 dstate_dataok();
	}
}

void su_status_set(snmp_info_t *su_info_p, long value)
{
	const char *info_value = NULL;

	upsdebugx(2, "SNMP UPS driver: entering %s()", __func__);

	if ((info_value = su_find_infoval(su_info_p->oid2info, value)) != NULL)
	{
		if (strcmp(info_value, "")) {
			status_set(info_value);
		}
	}
	/* TODO: else */
}

void su_alarm_set(snmp_info_t *su_info_p, long value)
{
	const char *info_value = NULL;
	const char *info_type = NULL;
	char alarm_info_value[SU_LARGEBUF];
	/* number of the outlet or phase */
	int item_number = -1;

	upsdebugx(2, "SNMP UPS driver: entering %s(%s)", __func__, su_info_p->info_type);

	/* daisychain handling
	 * extract the template part to get the relevant 'info_type' part
	 * ex: device.6.L1.alarm => L1.alarm
	 * ex: device.6.outlet.1.alarm => outlet.1.alarm */
	if (!strncmp(su_info_p->info_type, "device.", 7)) {
		info_type = strchr(su_info_p->info_type + 7, '.') + 1;
	}
	else
		info_type = su_info_p->info_type;

	upsdebugx(2, "%s: using definition %s", __func__, info_type);

	if ((info_value = su_find_infoval(su_info_p->oid2info, value)) != NULL
		&& info_value[0] != 0)
	{
		/* Special handling for outlet & outlet groups alarms */
		if ((su_info_p->flags & SU_OUTLET)
			|| (su_info_p->flags & SU_OUTLET_GROUP)) {
			/* Extract template number */
			item_number = extract_template_number(su_info_p->flags, info_type);

			upsdebugx(2, "%s: appending %s %i", __func__,
				(su_info_p->flags & SU_OUTLET_GROUP) ? "outlet group" : "outlet", item_number);

			/* Inject in the alarm string */
			snprintf(alarm_info_value, sizeof(alarm_info_value),
				"outlet%s %i %s", (su_info_p->flags & SU_OUTLET_GROUP) ? " group" : "",
				item_number, info_value);
			info_value = &alarm_info_value[0];
		}
		/* Special handling for phase alarms
		 * Note that SU_*PHASE flags are cleared, so match the 'Lx'
		 * start of path */
		if (info_type[0] == 'L') {
			/* Extract phase number */
			item_number = atoi(info_type+1);

			upsdebugx(2, "%s: appending phase L%i", __func__, item_number);

			/* Inject in the alarm string */
			snprintf(alarm_info_value, sizeof(alarm_info_value),
				"phase L%i %s", item_number, info_value);
			info_value = &alarm_info_value[0];
		}

		/* Set the alarm value */
		alarm_set(info_value);
	}
	/* TODO: else */
}

/* find info element definition in my info array. */
snmp_info_t *su_find_info(const char *type)
{
	snmp_info_t *su_info_p;

	for (su_info_p = &snmp_info[0]; su_info_p->info_type != NULL ; su_info_p++)
		if (!strcasecmp(su_info_p->info_type, type)) {
			upsdebugx(3, "%s: \"%s\" found", __func__, type);
			return su_info_p;
		}

	upsdebugx(3, "%s: unknown info type (%s)", __func__, type);
	return NULL;
}

/* Counter match the sysOID using {device,ups}.model OID
 * Return TRUE if this OID can be retrieved, FALSE otherwise */
bool_t match_model_OID()
{
	bool_t retCode = FALSE;
	snmp_info_t *su_info_p, *cur_info_p;
	char testOID_buf[LARGEBUF];

	/* Try to get device.model first */
	su_info_p = su_find_info("device.model");
	/* Otherwise, try to get ups.model */
	if (su_info_p == NULL)
		su_info_p = su_find_info("ups.model");

	if (su_info_p != NULL) {
		/* Daisychain specific: we may have a template (including formatting
		 * string) that needs to be adapted! */
		if (strchr(su_info_p->OID, '%') != NULL)
		{
			upsdebugx(2, "Found template, need to be adapted");
			cur_info_p = (snmp_info_t *)malloc(sizeof(snmp_info_t));
			cur_info_p->info_type = (char *)xmalloc(SU_INFOSIZE);
			cur_info_p->OID = (char *)xmalloc(SU_INFOSIZE);
			snprintf((char*)cur_info_p->info_type, SU_INFOSIZE, "%s", su_info_p->info_type);
			/* Use the daisychain master (0) / 1rst device index */
			snprintf((char*)cur_info_p->OID, SU_INFOSIZE, su_info_p->OID, 0);
		}
		else {
			upsdebugx(2, "Found entry, not a template %s", su_info_p->OID);
			/* Otherwise, just point at what we found */
			cur_info_p = su_info_p;
		}

		upsdebugx(2, "Testing %s using OID %s", cur_info_p->info_type, cur_info_p->OID);
		retCode = nut_snmp_get_str(cur_info_p->OID, testOID_buf, LARGEBUF, NULL);

		/* Free our malloc, if it was dynamic */
		if (strchr(su_info_p->OID, '%') != NULL) {
			if (cur_info_p->info_type != NULL)
				free((char*)cur_info_p->info_type);
			if (cur_info_p->OID != NULL)
				free((char*)cur_info_p->OID);
			if (cur_info_p != NULL)
				free((char*)cur_info_p);
		}
	}

	return retCode;
}

/* Try to find the MIB using sysOID matching.
 * Return a pointer to a mib2nut definition if found, NULL otherwise */
mib2nut_info_t *match_sysoid()
{
	char sysOID_buf[LARGEBUF];
	oid device_sysOID[MAX_OID_LEN];
	size_t device_sysOID_len = MAX_OID_LEN;
	oid mib2nut_sysOID[MAX_OID_LEN];
	size_t mib2nut_sysOID_len = MAX_OID_LEN;
	int i;

	/* Retrieve sysOID value of this device */
	if (nut_snmp_get_oid(SYSOID_OID, sysOID_buf, sizeof(sysOID_buf)) == TRUE)
	{
		upsdebugx(1, "%s: device sysOID value = %s", __func__, sysOID_buf);

		/* Build OIDs for comparison */
		if (!read_objid(sysOID_buf, device_sysOID, &device_sysOID_len))
		{
			upsdebugx(2, "%s: can't build device_sysOID %s: %s",
				__func__, sysOID_buf, snmp_api_errstring(snmp_errno));

			return NULL;
		}

		/* Now, iterate on mib2nut definitions */
		for (i = 0; mib2nut[i] != NULL; i++)
		{
			upsdebugx(1, "%s: checking MIB %s", __func__, mib2nut[i]->mib_name);

			if (mib2nut[i]->sysOID == NULL)
				continue;

			/* Clear variables */
			memset(mib2nut_sysOID, 0, MAX_OID_LEN);
			mib2nut_sysOID_len = MAX_OID_LEN;

			if (!read_objid(mib2nut[i]->sysOID, mib2nut_sysOID, &mib2nut_sysOID_len))
			{
				upsdebugx(2, "%s: can't build OID %s: %s",
					__func__, sysOID_buf, snmp_api_errstring(snmp_errno));

				/* Try to continue anyway! */
				continue;
			}

			/* Now compare these */
			upsdebugx(1, "%s: comparing %s with %s", __func__, sysOID_buf, mib2nut[i]->sysOID);
			if (!netsnmp_oid_equals(device_sysOID, device_sysOID_len, mib2nut_sysOID, mib2nut_sysOID_len))
			{
				upsdebugx(2, "%s: sysOID matches MIB '%s'!", __func__, mib2nut[i]->mib_name);
				/* Counter verify, using {ups,device}.model */
				snmp_info = mib2nut[i]->snmp_info;

				if (match_model_OID() != TRUE)
				{
					upsdebugx(2, "%s: testOID provided and doesn't match MIB '%s'!", __func__, mib2nut[i]->mib_name);
					snmp_info = NULL;
					continue;
				}
				else
					upsdebugx(2, "%s: testOID provided and matches MIB '%s'!", __func__, mib2nut[i]->mib_name);

				return mib2nut[i];
			}
		}

		/* Yell all to call for user report */
		upslogx(LOG_ERR, "No matching MIB found for sysOID '%s'!\n" \
			"Please report it to NUT developers, with an 'upsc' output for your device.\n" \
			"Going back to the classic MIB detection method.",
			sysOID_buf);
	}
	else
		upsdebugx(2, "Can't get sysOID value");

	return NULL;
}

/* Load the right snmp_info_t structure matching mib parameter */
bool_t load_mib2nut(const char *mib)
{
	int	i;
	mib2nut_info_t *m2n = NULL;

	upsdebugx(2, "SNMP UPS driver: entering %s(%s)", __func__, mib);

	/* First, try to match against sysOID, if no MIB was provided.
	 * This should speed up init stage
	 * (Note: sysOID points the device main MIB entry point) */
	if (!strcmp(mib, "auto"))
	{
		upsdebugx(1, "load_mib2nut: trying the new match_sysoid() method with %s", mib);
		/* Retry at most 3 times, to maximise chances */
		for (i = 0; i < 3 ; i++) {
			upsdebugx(2, "load_mib2nut: trying the new match_sysoid() method: attempt #%d", (i+1));
			if ((m2n = match_sysoid()) != NULL)
				break;

			if (m2n == NULL)
				upsdebugx(1, "load_mib2nut: failed with new match_sysoid() method");
			else
				upsdebugx(1, "load_mib2nut: found something with new match_sysoid() method");
		}
	}

	/* Otherwise, revert to the classic method */
	if (m2n == NULL)
	{
		for (i = 0; mib2nut[i] != NULL; i++) {
			/* Is there already a MIB name provided? */
			if (strcmp(mib, "auto") && strcmp(mib, mib2nut[i]->mib_name)) {
				upsdebugx(2, "load_mib2nut: skip the \"auto\" entry");
				continue;
			}
			upsdebugx(1, "load_mib2nut: trying classic sysOID matching method with '%s' mib", mib2nut[i]->mib_name);

			/* Classic method: test an OID specific to this MIB */
			snmp_info = mib2nut[i]->snmp_info;

			if (match_model_OID() != TRUE)
			{
				upsdebugx(2, "%s: testOID provided and doesn't match MIB '%s'!", __func__, mib2nut[i]->mib_name);
				snmp_info = NULL;
				continue;
			}
			else
				upsdebugx(2, "%s: testOID provided and matches MIB '%s'!", __func__, mib2nut[i]->mib_name);

			/* MIB found */
			m2n = mib2nut[i];
			break;
		}
	}

	/* Store the result, if any */
	if (m2n != NULL)
	{
		snmp_info = m2n->snmp_info;
		OID_pwr_status = m2n->oid_pwr_status;
		mibname = m2n->mib_name;
		mibvers = m2n->mib_version;
		alarms_info = m2n->alarms_info;
		upsdebugx(1, "load_mib2nut: using %s mib", mibname);
		return TRUE;
	}

	/* Did we find something or is it really an unknown mib */
	if (strcmp(mib, "auto") != 0) {
		fatalx(EXIT_FAILURE, "Unknown mibs value: %s", mib);
	} else {
		fatalx(EXIT_FAILURE, "No supported device detected");
	}
}

/* find the OID value matching that INFO_* value */
long su_find_valinfo(info_lkp_t *oid2info, const char* value)
{
	info_lkp_t *info_lkp;

	for (info_lkp = oid2info; (info_lkp != NULL) &&
		(strcmp(info_lkp->info_value, "NULL")); info_lkp++) {

		if (!(strcmp(info_lkp->info_value, value))) {
			upsdebugx(1, "%s: found %s (value: %s)",
					__func__, info_lkp->info_value, value);

			return info_lkp->oid_value;
		}
	}
	upsdebugx(1, "%s: no matching INFO_* value for this OID value (%s)", __func__, value);
	return -1;
}

/* find the INFO_* value matching that OID value */
const char *su_find_infoval(info_lkp_t *oid2info, long value)
{
	info_lkp_t *info_lkp;

	for (info_lkp = oid2info; (info_lkp != NULL) &&
		 (info_lkp->info_value != NULL) && (strcmp(info_lkp->info_value, "NULL")); info_lkp++) {

		if (info_lkp->oid_value == value) {
			upsdebugx(1, "%s: found %s (value: %ld)",
					__func__, info_lkp->info_value, value);

			return info_lkp->info_value;
		}
	}
	upsdebugx(1, "%s: no matching INFO_* value for this OID value (%ld)", __func__, value);
	return NULL;
}

/* FIXME: doesn't work with templates! */
static void disable_competition(snmp_info_t *entry)
{
	snmp_info_t	*p;

	for(p=snmp_info; p->info_type!=NULL; p++) {
		if(p!=entry && !strcmp(p->info_type, entry->info_type)) {
			upsdebugx(2, "%s: disabling %s %s",
					__func__, p->info_type, p->OID);
			p->flags &= ~SU_FLAG_OK;
		}
	}
}

/***********************************************************************
 * Template handling functions
 **********************************************************************/

/* Test if the template is a multiple one, i.e. with a formatting string that
 * contains multiple "%i".
 * Return TRUE if yes (multiple "%i" found), FALSE otherwise */
bool_t is_multiple_template(const char *OID_template)
{
	bool_t retCode = FALSE;
	char *format_char = NULL;

	if (OID_template) {
		format_char = strchr(OID_template, '%');
		upsdebugx(4, "%s(%s)", __func__, OID_template);
	}
	else
		upsdebugx(4, "%s(NULL)", __func__);

	if (format_char != NULL) {
		if (strchr(format_char + 1, '%') != NULL) {
			retCode = TRUE;
		}
	}

	upsdebugx(4, "%s: has %smultiple template definition",
		__func__, (retCode == FALSE)?"not ":"");

	return retCode;
}

/* Instantiate an snmp_info_t from a template.
 * Useful for outlet and outlet.group templates.
 * Note: remember to adapt info_type, OID and optionaly dfl */
snmp_info_t *instantiate_info(snmp_info_t *info_template, snmp_info_t *new_instance)
{
	upsdebugx(1, "%s(%s)", __func__, info_template->info_type);

	/* sanity check */
	if (info_template == NULL)
		return NULL;

	if (new_instance == NULL)
		new_instance = (snmp_info_t *)xmalloc(sizeof(snmp_info_t));

	new_instance->info_type = (char *)xmalloc(SU_INFOSIZE);
	if (new_instance->info_type)
		memset((char *)new_instance->info_type, 0, SU_INFOSIZE);
	if (info_template->OID != NULL) {
		new_instance->OID = (char *)xmalloc(SU_INFOSIZE);
		if (new_instance->OID)
			memset((char *)new_instance->OID, 0, SU_INFOSIZE);
	}
	else
		new_instance->OID = NULL;
	new_instance->info_flags = info_template->info_flags;
	new_instance->info_len = info_template->info_len;
	/* FIXME: check if we need to adapt this one... */
	new_instance->dfl = info_template->dfl;
	new_instance->flags = info_template->flags;
	new_instance->oid2info = info_template->oid2info;
	new_instance->setvar = info_template->setvar;

	upsdebugx(2, "instantiate_info: template instantiated");
	return new_instance;
}

/* Free a dynamically allocated snmp_info_t.
 * Useful for outlet and outlet.group templates */
void free_info(snmp_info_t *su_info_p)
{
	/* sanity check */
	if (su_info_p == NULL)
		return;

	if (su_info_p->info_type != NULL)
		free ((char *)su_info_p->info_type);

	if (su_info_p->OID != NULL)
		free ((char *)su_info_p->OID);

	free (su_info_p);
}

/* return the base SNMP index (0 or 1) to start template iteration on
 * the MIB, based on a test using a template OID */
int base_snmp_template_index(const snmp_info_t *su_info_p)
{
	int base_index = template_index_base;
	char test_OID[SU_INFOSIZE];
	upsdebugx(3, "%s: OID template = %s", __func__, su_info_p->OID);

	/* FIXME: differentiate between template types (SU_OUTLET | SU_OUTLET_GROUP)
	 * which may have different indexes ; and store it to not redo it again */
// FIXME: for now, process every time the index, if it's a "device" template!
	if (!(su_info_p->flags & SU_OUTLET) && !(su_info_p->flags & SU_OUTLET_GROUP))
		template_index_base = -1;

	if (template_index_base == -1)
	{
		/* not initialised yet */
		for (base_index = 0 ; base_index < 2 ; base_index++) {
			/* Test if this template also includes daisychain, in which case
			 * we just use the current device index */
			if (is_multiple_template(su_info_p->OID) == TRUE) {
				if (su_info_p->flags & SU_TYPE_DAISY_1) {
					snprintf(test_OID, sizeof(test_OID), su_info_p->OID,
						current_device_number - 1, base_index);
				}
				else {
					snprintf(test_OID, sizeof(test_OID), su_info_p->OID,
						base_index, current_device_number - 1);
				}
			}
			else {
				snprintf(test_OID, sizeof(test_OID), su_info_p->OID, base_index);
			}
			if (nut_snmp_get(test_OID) != NULL)
				break;
		}
		/* Only store if it's a template for outlets or outlets groups,
		 * not for daisychain (which has different index) */
		if ((su_info_p->flags & SU_OUTLET) || (su_info_p->flags & SU_OUTLET_GROUP))
		template_index_base = base_index;
	}
	upsdebugx(3, "%s: %i", __func__, template_index_base);
	return base_index;
}

/* return the NUT offset (increment) based on template_index_base
 * ie (template_index_base == 0) => increment +1
 *    (template_index_base == 1) => increment +0 */
int base_nut_template_offset(void)
{
	return (template_index_base==0)?1:0;
}

/* Try to determine the number of items (outlets, outlet groups, ...),
 * using a template definition. Walk through the template until we can't
 * get anymore values. I.e., if we can iterate up to 8 item, return 8 */
static int guestimate_template_count(const char *OID_template)
{
	int base_index = 0;
	char test_OID[SU_INFOSIZE];
	int base_count;

	upsdebugx(1, "%s(%s)", __func__, OID_template);

	/* Determine if OID index starts from 0 or 1? */
	snprintf(test_OID, sizeof(test_OID), OID_template, base_index);
	if (nut_snmp_get(test_OID) == NULL)
		base_index++;

	/* Now, actually iterate */
	for (base_count = 0 ;  ; base_count++) {
		snprintf(test_OID, sizeof(test_OID), OID_template, base_index + base_count);
		if (nut_snmp_get(test_OID) == NULL)
			break;
	}

	upsdebugx(3, "%s: %i", __func__, base_count);
	return base_count;
}

/* Process template definition, instantiate and get data or register
 * command
 * type: outlet, outlet.group, device */
bool_t process_template(int mode, const char* type, snmp_info_t *su_info_p)
{
	/* Default to TRUE, and leave to get_and_process_data() to set
	 * to FALSE when actually getting data from devices, to avoid false
	 * negative with server side data */
	bool_t status = TRUE;
	int cur_template_number = 1;
	int cur_nut_index = 0;
	int template_count = 0;
	int base_snmp_index = 0;
	snmp_info_t cur_info_p;
	char template_count_var[SU_BUFSIZE];
	char tmp_buf[SU_INFOSIZE];

	upsdebugx(1, "%s template definition found (%s)...", type, su_info_p->info_type);

	if ((strncmp(type, "device", 6)) && (devices_count > 1) && (current_device_number > 0))
		snprintf(template_count_var, sizeof(template_count_var), "device.%i.%s.count", current_device_number, type);
	else
	snprintf(template_count_var, sizeof(template_count_var), "%s.count", type);

	if(dstate_getinfo(template_count_var) == NULL) {
		/* FIXME: should we disable it?
		 * su_info_p->flags &= ~SU_FLAG_OK;
		 * or rely on guestimation? */
		template_count = guestimate_template_count(su_info_p->OID);
		/* Publish the count estimation */
		if (template_count > 0)
			dstate_setinfo(template_count_var, "%i", template_count);
	}
	else {
		template_count = atoi(dstate_getinfo(template_count_var));
	}

	/* Only instantiate templates if needed! */
	if (template_count > 0) {
		/* general init of data using the template */
		instantiate_info(su_info_p, &cur_info_p);

		base_snmp_index = base_snmp_template_index(su_info_p);

		for (cur_template_number = base_snmp_index ;
				cur_template_number < (template_count + base_snmp_index) ;
				cur_template_number++)
		{
			/* Special processing for daisychain:
			 * append 'device.x' to the NUT variable name, except for the
			 * whole daisychain ("device.0") */
			if (!strncmp(type, "device", 6))
			{
				/* Device(s) 2-N (master + slave(s)) need to append 'device.x' */
				if (current_device_number > 0) {
					char *ptr = NULL;
					/* Another special processing for daisychain
					 * device collection needs special appending */
					if (!strncmp(su_info_p->info_type, "device.", 7))
						ptr = (char*)&su_info_p->info_type[7];
					else
						ptr = (char*)su_info_p->info_type;

					snprintf((char*)cur_info_p.info_type, SU_INFOSIZE,
							"device.%i.%s", current_device_number, ptr);
				}
				else
				{
					/* Device 1 ("device.0", whole daisychain) needs no
					 * special processing */
			cur_nut_index = cur_template_number + base_nut_template_offset();
			snprintf((char*)cur_info_p.info_type, SU_INFOSIZE,
					su_info_p->info_type, cur_nut_index);
				}
			}
			else /* Outlet and outlet groups templates */
			{
				/* Get the index of the current template instance */
				cur_nut_index = cur_template_number + base_nut_template_offset();

				/* Special processing for daisychain */
				if (daisychain_enabled == TRUE) {
					/* Device(s) 1-N (master + slave(s)) need to append 'device.x' */
					if ((devices_count > 1) && (current_device_number > 0)) {
						memset(&tmp_buf[0], 0, SU_INFOSIZE);
						strcat(&tmp_buf[0], "device.%i.");
						strcat(&tmp_buf[0], su_info_p->info_type);

						upsdebugx(4, "FORMATTING STRING = %s", &tmp_buf[0]);
							snprintf((char*)cur_info_p.info_type, SU_INFOSIZE,
								&tmp_buf[0], current_device_number, cur_nut_index);
					}
					else {
						// FIXME: daisychain-whole, what to do?
						snprintf((char*)cur_info_p.info_type, SU_INFOSIZE,
							su_info_p->info_type, cur_nut_index);
					}
				}
				else {
					snprintf((char*)cur_info_p.info_type, SU_INFOSIZE,
						su_info_p->info_type, cur_nut_index);
				}
			}

			/* check if default value is also a template */
			if ((cur_info_p.dfl != NULL) &&
				(strstr(su_info_p->dfl, "%i") != NULL)) {
				cur_info_p.dfl = (char *)xmalloc(SU_INFOSIZE);
				snprintf((char *)cur_info_p.dfl, SU_INFOSIZE, su_info_p->dfl, cur_nut_index);
			}

			if (cur_info_p.OID != NULL) {
				/* Special processing for daisychain */
				if (!strncmp(type, "device", 6)) {
					if (current_device_number > 0) {
						snprintf((char *)cur_info_p.OID, SU_INFOSIZE, su_info_p->OID, current_device_number - 1);
					}
					//else
					// FIXME: daisychain-whole, what to do?
				}
				else {
					/* Special processing for daisychain:
					 * these outlet | outlet groups also include formatting info,
					 * so we have to check if the daisychain is enabled, and if
					 * the formatting info for it are in 1rst or 2nd position */
					if (daisychain_enabled == TRUE) {
						if (su_info_p->flags & SU_TYPE_DAISY_1) {
							snprintf((char *)cur_info_p.OID, SU_INFOSIZE,
								su_info_p->OID, current_device_number - 1, cur_template_number);
						}
						else {
							snprintf((char *)cur_info_p.OID, SU_INFOSIZE,
								su_info_p->OID, cur_template_number - 1, current_device_number - 1);
						}
					}
					else {
				snprintf((char *)cur_info_p.OID, SU_INFOSIZE, su_info_p->OID, cur_template_number);
					}
				}

				/* add instant commands to the info database. */
				if (SU_TYPE(su_info_p) == SU_TYPE_CMD) {
					upsdebugx(1, "Adding template command %s", cur_info_p.info_type);
					/* FIXME: only add if "su_ups_get(cur_info_p) == TRUE" */
					if (mode == SU_WALKMODE_INIT)
						dstate_addcmd(cur_info_p.info_type);
				}
				else /* get and process this data */
					status = get_and_process_data(mode, &cur_info_p);
			} else {
				/* server side (ABSENT) data */
				su_setinfo(&cur_info_p, NULL);
			}
			/* set back the flag */
			su_info_p->flags = cur_info_p.flags;
		}
		free((char*)cur_info_p.info_type);
		if (cur_info_p.OID != NULL)
			free((char*)cur_info_p.OID);
		if ((cur_info_p.dfl != NULL) &&
			(strstr(su_info_p->dfl, "%i") != NULL))
			free((char*)cur_info_p.dfl);
	}
	else {
		upsdebugx(1, "No %s present, discarding template definition...", type);
	}
	return status;
}

/* Return the type of template, according to a variable name.
 * Return: SU_OUTLET_GROUP, SU_OUTLET or 0 if not a template */
int get_template_type(const char* varname)
{
	/* Check if it is outlet / outlet.group */
	if (!strncmp(varname, "outlet.group", 12)) {
		return SU_OUTLET_GROUP;
	}
	else if (!strncmp(varname, "outlet", 6)) {
		return SU_OUTLET;
	}
	else if (!strncmp(varname, "device", 6)) {
		return SU_DAISY;
	}
	else {
		upsdebugx(2, "Unknown template type: %s", varname);
		return 0;
	}
}

/* Extract the id number of an instantiated template.
 * Example: return '1' for type = 'outlet.1.desc', -1 if unknown */
int extract_template_number(int template_type, const char* varname)
{
	const char* item_number_ptr = NULL;
	int item_number = -1;

	if (template_type & SU_OUTLET_GROUP)
		item_number_ptr = &varname[12];
	else if (template_type & SU_OUTLET)
		item_number_ptr = &varname[6];
	else if (template_type & SU_DAISY)
		item_number_ptr = &varname[6];
	else
		return -1;

	item_number = atoi(++item_number_ptr);
	upsdebugx(3, "%s: item %i", __func__, item_number);
	return item_number;
}

/* Extract the id number of a template from a variable name.
 * Example: return '1' for type = 'outlet.1.desc' */
int extract_template_number_from_snmp_info_t(const char* varname)
{
	return extract_template_number(get_template_type(varname), varname);
}

/* end of template functions */


/* process a single data from a walk */
bool_t get_and_process_data(int mode, snmp_info_t *su_info_p)
{
	bool_t status = FALSE;

	upsdebugx(1, "%s: %s (%s)", __func__, su_info_p->info_type, su_info_p->OID);

	/* ok, update this element. */
	status = su_ups_get(su_info_p);

	/* set stale flag if data is stale, clear if not. */
	if (status == TRUE) {
		if (su_info_p->flags & SU_FLAG_STALE) {
			upslogx(LOG_INFO, "[%s] %s: data resumed for %s",
				upsname?upsname:device_name, __func__, su_info_p->info_type);
			su_info_p->flags &= ~SU_FLAG_STALE;
		}
		if(su_info_p->flags & SU_FLAG_UNIQUE) {
			/* We should be the only provider of this */
			disable_competition(su_info_p);
			su_info_p->flags &= ~SU_FLAG_UNIQUE;
		}
		dstate_dataok();
	} else {
		if (mode == SU_WALKMODE_INIT) {
			/* handle unsupported vars */
			su_info_p->flags &= ~SU_FLAG_OK;
		} else	{
			if (!(su_info_p->flags & SU_FLAG_STALE)) {
				upslogx(LOG_INFO, "[%s] snmp_ups_walk: data stale for %s",
					upsname?upsname:device_name, su_info_p->info_type);
				su_info_p->flags |= SU_FLAG_STALE;
			}
			dstate_datastale();
		}
	}
	return status;
}

/***********************************************************************
 * Daisychain handling functions
 **********************************************************************/

/*!
 * Daisychained devices support init:
 * Determine the number of device(s) and if daisychain support has to be enabled
 * Set the values of devices_count (internal) and "device.count" (public)
 * Return TRUE if daisychain support is enabled, FALSE otherwise */
bool_t daisychain_init()
{
	snmp_info_t *su_info_p = NULL;

	upsdebugx(1, "Checking if daisychain support has to be enabled");

	su_info_p = su_find_info("device.count");

	if (su_info_p != NULL)
	{
		upsdebugx(1, "Found device.count entry...");

		/* Enable daisychain if there is a device.count entry.
		 * This means that will have templates for entries */
		daisychain_enabled = TRUE;

		/* Try to get the OID value, if it's not a template */
		if ((su_info_p->OID != NULL) &&
			(strstr(su_info_p->OID, "%i") == NULL))
		{
			if (nut_snmp_get_int(su_info_p->OID, &devices_count) == TRUE)
				upsdebugx(1, "There are %ld device(s) present", devices_count);
			else
			{
				upsdebugx(1, "Error: can't get the number of device(s) present!");
				upsdebugx(1, "Falling back to 1 device!");
				devices_count = 1;
			}
		}
		/* Otherwise (template), use the guesstimation function to get
		 * the number of devices present */
		else
		{
			devices_count = guestimate_template_count(su_info_p->OID);
			upsdebugx(1, "Guesstimation: there are %ld device(s) present", devices_count);
		}

		/* Sanity check before data publication */
		if (devices_count < 1) {
			devices_count = 1;
			daisychain_enabled = FALSE;
			upsdebugx(1, "Devices count is less than 1!");
			upsdebugx(1, "Falling back to 1 device and disabling daisychain support!");
		}

		/* Publish the device(s) count */
		if (devices_count > 1) {
			dstate_setinfo("device.count", "%ld", devices_count);

			/* Also publish the default value for mfr and a forged model
			 * for device.0 (whole daisychain) */
			su_info_p = su_find_info("device.mfr");
			if (su_info_p != NULL) {
				su_info_p = su_find_info("ups.mfr");
				if (su_info_p != NULL) {
					su_setinfo(su_info_p, NULL);
				}
			}
			/* Forge model using device.type and number */
			su_info_p = su_find_info("device.type");
			if ((su_info_p != NULL) && (su_info_p->dfl != NULL)) {
				dstate_setinfo("device.model", "daisychain %s (1+%ld)",
					su_info_p->dfl, devices_count - 1);
				dstate_setinfo("device.model", "%s", su_info_p->dfl);
			}
			else {
				dstate_setinfo("device.model", "daisychain (1+%ld)", devices_count - 1);
			}
		}
	}
	else {
		daisychain_enabled = FALSE;
		upsdebugx(1, "No device.count entry found, daisychain support not needed");
	}

	return daisychain_enabled;
}

/***********************************************************************
 * SNMP handling functions
 **********************************************************************/

/* Process a data with regard to SU_OUTPHASES, SU_INPHASES and SU_BYPPHASES.
 * 3phases related data are disabled if the unit is 1ph, and conversely.
 * If the related phases data (input, output, bypass) is not yet valued,
 * retrieve it first.
 * 
 * type: input, output, bypass
 * su_info_p: variable to process flags on
 * Return 0 if OK, 1 if the caller needs to "continue" the walk loop (i.e.
 * skip the present data)
 */
int process_phase_data(const char* type, long *nb_phases, snmp_info_t *su_info_p)
{
	snmp_info_t *tmp_info_p;
	char tmpOID[SU_INFOSIZE];
	char tmpInfo[SU_INFOSIZE];
	long tmpValue;
	int phases_flag = 0, single_phase_flag = 0, three_phase_flag = 0;

	/* Phase specific data */
	if (!strncmp(type, "input", 5)) {
		phases_flag = SU_INPHASES;
		single_phase_flag = SU_INPUT_1;
		three_phase_flag = SU_INPUT_3;
	}
	else if (!strncmp(type, "output", 6)) {
		phases_flag = SU_OUTPHASES;
		single_phase_flag = SU_OUTPUT_1;
		three_phase_flag = SU_OUTPUT_3;
	}
	else if (!strncmp(type, "bypass", 6)) {
		phases_flag = SU_BYPPHASES;
		single_phase_flag = SU_BYPASS_1;
		three_phase_flag = SU_BYPASS_3;
	}
	else {
		upsdebugx(2, "%s: unknown type '%s'", __func__, type);
		return 1;
	}	

	/* Init the phase(s) info for this device, if not already done */
	if (*nb_phases == -1) {
		upsdebugx(2, "%s phases information not initialized for device %i",
			type, current_device_number);

		memset(tmpInfo, 0, SU_INFOSIZE);

		/* daisychain specifics... */
		if ( (daisychain_enabled == TRUE) && (current_device_number > 0) ) {
			/* Device(s) 2-N (slave(s)) need to append 'device.x' */
			snprintf(tmpInfo, SU_INFOSIZE,
					"device.%i.%s.phases", current_device_number, type);
		}
		else {
			snprintf(tmpInfo, SU_INFOSIZE, "%s.phases", type);
		}

		if (dstate_getinfo(tmpInfo) == NULL) {
			/* {input,output,bypass}.phases is not yet published,
			 * try to get the template for it */
			snprintf(tmpInfo, SU_INFOSIZE, "%s.phases", type);
			tmp_info_p = su_find_info(tmpInfo);
			if (tmp_info_p != NULL) {
				memset(tmpOID, 0, SU_INFOSIZE);

				/* Daisychain specific: we may have a template (including
				 * formatting string) that needs to be adapted! */
				if (strchr(tmp_info_p->OID, '%') != NULL) {
					upsdebugx(2, "Found template, need to be adapted");										
					snprintf((char*)tmpOID, SU_INFOSIZE, tmp_info_p->OID, current_device_number - 1);
				}
				else {
					/* Otherwise, just point at what we found */
					upsdebugx(2, "Found entry, not a template %s", tmp_info_p->OID);
					snprintf((char*)tmpOID, SU_INFOSIZE, "%s", tmp_info_p->OID);
				}
				/* Actually get the data */
				if (nut_snmp_get_int(tmpOID, &tmpValue) == TRUE) {
					*nb_phases = tmpValue;
				}
				else {
					upsdebugx(2, "Can't get %s value. Defaulting to 1 %s.phase", tmpInfo, type);
					*nb_phases = 1;
					/* FIXME: return something or process using default?! */
				}
			}
			else {
				upsdebugx(2, "No %s entry. Defaulting to 1 %s.phase", tmpInfo, type);
				*nb_phases = 1;
				/* FIXME: return something or process using default?! */
			}
		}
		else {
			*nb_phases = atoi(dstate_getinfo(tmpInfo));
		}
		/* Publish the number of phase(s) */
		dstate_setinfo(tmpInfo, "%ld", *nb_phases);
		upsdebugx(2, "device %i has %ld %s.phases", current_device_number, *nb_phases, type);
	}
	/* FIXME: what to do here?
	else if (*nb_phases == 0) {
		return 1;
	} */


	/* Actual processing of phases related data */
// FIXME: don't clear SU_INPHASES in daisychain mode!!! ???
	if (su_info_p->flags & single_phase_flag) {
		if (*nb_phases == 1) {
			upsdebugx(1, "%s_phases is 1", type);
			su_info_p->flags &= ~phases_flag;
		} else {
			upsdebugx(1, "%s_phases is not 1", type);
			su_info_p->flags &= ~SU_FLAG_OK;
			return 1;
		}
	} else if (su_info_p->flags & three_phase_flag) {
		if (*nb_phases == 3) {
			upsdebugx(1, "%s_phases is 3", type);
			su_info_p->flags &= ~phases_flag;
		} else {
			upsdebugx(1, "%s_phases is not 3", type);
			su_info_p->flags &= ~SU_FLAG_OK;
			return 1;
		}
	} else {
		upsdebugx(1, "%s_phases is %ld", type, *nb_phases);
	}
	return 0; /* FIXME: remap EXIT_SUCCESS to RETURN_SUCCESS */
}

#if WITH_DMF_LUA
int publish_Lua_dstate(lua_State *L){
	const char *info_type = lua_tostring(L, 1);
	const char *value = lua_tostring(L, 2);

	if((info_type) && (value))
		dstate_setinfo(info_type, "%s", value);
	return 0;
}

int lua_C_gateway(lua_State *L){
	/* get number of arguments */
	const char *info_type = lua_tostring(L, 1);
	int current_device_number = lua_tointeger(L, 2);

	char *buf = (char *) malloc((strlen(info_type)+12) * sizeof(char));

	if(current_device_number > 0)
		sprintf(buf, "device.%d.%s", current_device_number, info_type);
	else
		sprintf(buf, "device.%s", info_type);

	const char *value = dstate_getinfo(buf);

	if(value)
		lua_pushstring(L, value);

	/* return the number of results */
	free(buf);
	return 1;
}
#endif /* WITH_DMF_LUA */

/* walk ups variables and set elements of the info array. */
bool_t snmp_ups_walk(int mode)
{
	long *input_phases, *output_phases, *bypass_phases;
	static unsigned long iterations = 0;
	snmp_info_t *su_info_p;
	bool_t status = FALSE;

	/* Loop through all device(s) */
	for (current_device_number = 0 ; current_device_number <= devices_count ; current_device_number++)
	{
		/* reinit the alarm buffer, before */
		if (devices_count > 1)
			device_alarm_init();

		/* Loop through all mapping entries */
		for (su_info_p = &snmp_info[0]; su_info_p->info_type != NULL ; su_info_p++) {
#if WITH_DMF_FUNCTIONS
			if(su_info_p->flags & SU_FLAG_FUNCTION){
				if(su_info_p->function_code) {
					if( (su_info_p->function_language==NULL)
					    || (su_info_p->function_language[0]=='\0')
					    || (strcmp("lua-5.1", su_info_p->function_language)==0)
					    || (strcmp("lua", su_info_p->function_language)==0)
					) {
#if WITH_DMF_LUA
						if (su_info_p->luaContext){
							char *result = NULL;

							lua_register(su_info_p->luaContext, "lua_C_gateway", lua_C_gateway);
							lua_register(su_info_p->luaContext, "publish_Lua_dstate", publish_Lua_dstate);

							char *funcname = snmp_info_type_to_main_function_name(su_info_p->info_type);
							upsdebugx(4, "DMF-LUA: Going to call Lua funcname:\n%s\n", funcname ? funcname : "<null>" );
							upsdebugx(5, "DMF-LUA: Lua code block being interpreted:\n%s\n", su_info_p->function_code );
							lua_getglobal(su_info_p->luaContext, funcname);
							lua_pushnumber(su_info_p->luaContext, current_device_number);
							lua_pcall(su_info_p->luaContext,1,1,0);
							result = (char *) lua_tostring(su_info_p->luaContext, -1);
							upsdebugx(4, "Executing LUA for SNMP_INFO: %s\n\nResult: %s\n", funcname, result);
							free(funcname);

							if(result){
								char *buf = (char *) malloc((strlen(su_info_p->info_type)+3) * sizeof(char));
								int i = 0;
								while((su_info_p->info_type[i]) && (su_info_p->info_type[i]) != '.') i++;

								if(current_device_number > 0)
									sprintf(buf, "%.*s.%d%s",i , su_info_p->info_type, current_device_number, su_info_p->info_type + i);
								else
									sprintf(buf, "%s", su_info_p->info_type);

								dstate_setinfo(buf, "%s", result);
								free(buf);
							}
						} /* if (su_info_p->luaContext) */
#else
						upsdebugx(1, "SNMP_INFO entry backed by dynamic code in '%s' was skipped because support for this language is not compiled in",
							su_info_p->function_language ? su_info_p->function_language : "LUA");
#endif /* WITH_DMF_LUA */
					} /* if function_language resolved to "lua*" */
					else {
						upsdebugx(1, "SNMP_INFO entry backed by dynamic code in '%s' was skipped because support for this language is not compiled in",
							su_info_p->function_language);
					} /* no known function_language here */
				} /* if(su_info_p->function_code) was present */
				continue;
			} /* if(su_info_p->flags & SU_FLAG_FUNCTION) - otherwise fall through to static data */
#endif /* WITH_DMF_FUNCTIONS */

			// FIXME:
			// switch(current_device_number) {
			// case 0: devtype = "daisychain whole"
			// case 1: devtype = "daisychain master"
			// default: devtype = "daisychain slave"
			if (daisychain_enabled == TRUE) {
				upsdebugx(1, "%s: processing device %i (%s)", __func__,
					current_device_number,
					(current_device_number == 1)?"master":"slave"); // FIXME: daisychain
			}

			/* Check if we are asked to stop (reactivity++) */
			if (exit_flag != 0)
				return TRUE;

			/* Skip daisychain data count */
			if (mode == SU_WALKMODE_INIT &&
				(!strncmp(su_info_p->info_type, "device.count", 12)))
			{
				su_info_p->flags &= ~SU_FLAG_OK;
				continue;
			}

// FIXME: daisychain-whole, what to do?
			/* skip the whole-daisychain for now */
			if (current_device_number == 0) {
				upsdebugx(1, "Skipping daisychain device.0 for now...");
				continue;
			}

		/* skip instcmd, not linked to outlets */
		if ((SU_TYPE(su_info_p) == SU_TYPE_CMD)
			&& !(su_info_p->flags & SU_OUTLET)
			&& !(su_info_p->flags & SU_OUTLET_GROUP)) {
			upsdebugx(1, "SU_CMD_MASK => %s", su_info_p->OID);
			continue;
		}
			/* skip elements we shouldn't show in update mode */
			if ((mode == SU_WALKMODE_UPDATE) && !(su_info_p->flags & SU_FLAG_OK))
			continue;

		/* skip static elements in update mode */
			if ((mode == SU_WALKMODE_UPDATE) && (su_info_p->flags & SU_FLAG_STATIC))
			continue;

		/* Set default value if we cannot fetch it */
		/* and set static flag on this element.
		 * Not applicable to outlets (need SU_FLAG_STATIC tagging) */
		if ((su_info_p->flags & SU_FLAG_ABSENT)
			&& !(su_info_p->flags & SU_OUTLET)
			&& !(su_info_p->flags & SU_OUTLET_GROUP))
		{
			if (mode == SU_WALKMODE_INIT)
			{
				if (su_info_p->dfl)
				{
					if ((daisychain_enabled == TRUE) && (devices_count > 1))
					{
						if (current_device_number == 0)
							su_setinfo(su_info_p, NULL); // FIXME: daisychain-whole, what to do?
						else
							status = process_template(mode, "device", su_info_p);
					}
					else {
						/* Set default value if we cannot fetch it from ups. */
						su_setinfo(su_info_p, NULL);
					}
				}
				su_info_p->flags |= SU_FLAG_STATIC;
			}
			continue;
		}

		/* check stale elements only on each PN_STALE_RETRY iteration. */
/*		if ((su_info_p->flags & SU_FLAG_STALE) &&
				(iterations % SU_STALE_RETRY) != 0)
			continue;
*/
		/* Filter 1-phase Vs 3-phase according to {input,output,bypass}.phase.
		 * Non matching items are disabled, and flags are cleared at
		 * init time */

			/* Process input phases information */
			input_phases = &daisychain_info[current_device_number]->input_phases;
			if (su_info_p->flags & SU_INPHASES) {
				upsdebugx(1, "Check input_phases (%ld)", *input_phases);
				if (process_phase_data("input", input_phases, su_info_p) == 1)
				continue;
			}

			/* Process output phases information */
			output_phases = &daisychain_info[current_device_number]->output_phases;
			if (su_info_p->flags & SU_OUTPHASES) {
				upsdebugx(1, "Check output_phases (%ld)", *output_phases);
				if (process_phase_data("output", output_phases, su_info_p) == 1)
					continue;
			}

			/* Process bypass phases information */
			bypass_phases = &daisychain_info[current_device_number]->bypass_phases;
			if (su_info_p->flags & SU_BYPPHASES) {
				upsdebugx(1, "Check bypass_phases (%ld)", *bypass_phases);
				if (process_phase_data("bypass", bypass_phases, su_info_p) == 1)
					continue;
			}

			/* process template (outlet, outlet group, inc. daisychain) definition */
		if (su_info_p->flags & SU_OUTLET) {
			/* Skip commands after init */
			if ((SU_TYPE(su_info_p) == SU_TYPE_CMD) && (mode == SU_WALKMODE_UPDATE))
				continue;
			else
				status = process_template(mode, "outlet", su_info_p);
		}
		else if (su_info_p->flags & SU_OUTLET_GROUP) {
			/* Skip commands after init */
			if ((SU_TYPE(su_info_p) == SU_TYPE_CMD) && (mode == SU_WALKMODE_UPDATE))
				continue;
			else
				status = process_template(mode, "outlet.group", su_info_p);
		}
		else {
//				if (daisychain_enabled == TRUE) {
//					status = process_template(mode, "device", su_info_p);
//				}
//				else {
//
					/* get and process this data, including daisychain adaptation */
					status = get_and_process_data(mode, su_info_p);
//				}
		}
	}	/* for (su_info_p... */

		if (devices_count > 1) {
			/* commit the device alarm buffer */
			device_alarm_commit(current_device_number);

			/* reinit the alarm buffer, after, not to pollute "device.0" */
			device_alarm_init();
		}
	}
	iterations++;
	return status;
}

bool_t su_ups_get(snmp_info_t *su_info_p)
{
	static char buf[SU_INFOSIZE];
	bool_t status;
	long value;
	const char *strValue = NULL;
	struct snmp_pdu ** pdu_array;
	struct snmp_pdu * current_pdu;
	alarms_info_t * alarms;
	int index = 0;
	char *format_char = NULL;
	snmp_info_t *tmp_info_p = NULL;
	int daisychain_offset = 0;

	upsdebugx(2, "%s: %s %s", __func__, su_info_p->info_type, su_info_p->OID);

	if (daisychain_enabled == TRUE) {
		/* Only apply the "-1" offset for master and slaves! */
		if (current_device_number > 0)
			daisychain_offset = -1;
	}
	else
		daisychain_offset = -1;

	/* Check if this is a daisychain template */
	if ((format_char = strchr(su_info_p->OID, '%')) != NULL) {
		tmp_info_p = instantiate_info(su_info_p, tmp_info_p);
		if (tmp_info_p != NULL) {
			/* adapt the OID */
			if (su_info_p->OID != NULL) {
				snprintf((char *)tmp_info_p->OID, SU_INFOSIZE, su_info_p->OID,
					current_device_number + daisychain_offset);
			}
			else {
				free_info(tmp_info_p);
				return FALSE;
			}

			/* adapt info_type */
			if (su_info_p->info_type != NULL) {
				snprintf((char *)tmp_info_p->info_type, SU_INFOSIZE, "%s", su_info_p->info_type);
			}
			else {
				free_info(tmp_info_p);
				return FALSE;
			}
			su_info_p = tmp_info_p;
		}
		else {
			upsdebugx(2, "%s: can't instantiate template", __func__);
			return FALSE;
		}
	}
	if (!strcasecmp(su_info_p->info_type, "ups.status")) {
// FIXME: daisychain status support!
		status = nut_snmp_get_int(su_info_p->OID, &value);
		if (status == TRUE)
		{
			su_status_set(su_info_p, value);
			upsdebugx(2, "=> value: %ld", value);
		}
		else
			upsdebugx(2, "=> Failed");

		free_info(tmp_info_p);
		return status;
	}

	/* Handle 'ups.alarm', 'outlet.n.alarm' and 3phase 'Lx.alarm',
	 * nothing else! */
	if (!strcmp(strrchr(su_info_p->info_type, '.'), ".alarm")) {

		upsdebugx(2, "Processing alarm: %s", su_info_p->info_type);

// FIXME: daisychain alarms support!
		status = nut_snmp_get_int(su_info_p->OID, &value);
		if (status == TRUE)
		{
			su_alarm_set(su_info_p, value);
			upsdebugx(2, "=> value: %ld", value);
		}
		else upsdebugx(2, "=> Failed");

		free_info(tmp_info_p);
		return status;
	}

	/* Walk a subtree (array) of alarms, composed of OID references.
	 * The object referenced should not be accessible, but rather when
	 * present, this means that the alarm condition is TRUE.
	 * Only present in powerware-mib.c for now */
	if (!strcasecmp(su_info_p->info_type, "ups.alarms")) {
		status = nut_snmp_get_int(su_info_p->OID, &value);
		if (status == TRUE) {
			upsdebugx(2, "=> %ld alarms present", value);
			if( value > 0 ) {
				pdu_array = nut_snmp_walk(su_info_p->OID, INT_MAX);
				if(pdu_array == NULL) {
					upsdebugx(2, "=> Walk failed");
					return FALSE;
				}

				current_pdu = pdu_array[index];
				while(current_pdu) {
					/* Retrieve the OID name, for comparison */
					if (decode_oid(current_pdu, buf, sizeof(buf)) == TRUE) {
						alarms = alarms_info;
						while( alarms->OID ) {
							if(!strcmp(buf, alarms->OID)) {
								upsdebugx(3, "Alarm OID found => %s", alarms->OID);
								/* Check for ups.status value */
								if (alarms->status_value) {
									upsdebugx(3, "Alarm value (status) found => %s", alarms->status_value);
									status_set(alarms->status_value);
								}
								/* Check for ups.alarm value */
								if (alarms->alarm_value) {
									upsdebugx(3, "Alarm value (alarm) found => %s", alarms->alarm_value);
									alarm_set(alarms->alarm_value);
								}
								break;
							}
							alarms++;
						}
					}
					index++;
					current_pdu = pdu_array[index];
				}
				nut_snmp_free(pdu_array);
			}
		}
		else {
			upsdebugx(2, "=> Failed");
		}

		free_info(tmp_info_p);
		return status;
	}

	/* another special case */
	if (!strcasecmp(su_info_p->info_type, "ambient.temperature")) {
		float temp=0;

		status = nut_snmp_get_int(su_info_p->OID, &value);

		if(status != TRUE) {
			free_info(tmp_info_p);
			return status;
		}

		/* only do this if using the IEM sensor */
		if (!strcmp(su_info_p->OID, APCC_OID_IEM_TEMP)) {
			int	su;
			long	units;

			su = nut_snmp_get_int(APCC_OID_IEM_TEMP_UNIT, &units);

			/* no response, or units == F */
			if ((su == FALSE) || (units == APCC_IEM_FAHRENHEIT))
				temp = (value - 32) / 1.8;
			else
				temp = value;
		}
		else {
			temp = value * su_info_p->info_len;
		}

		snprintf(buf, sizeof(buf), "%.1f", temp);
		su_setinfo(su_info_p, buf);

		free_info(tmp_info_p);
		return TRUE;
	}

	if (su_info_p->info_flags & ST_FLAG_STRING) {
		status = nut_snmp_get_str(su_info_p->OID, buf, sizeof(buf), su_info_p->oid2info);
	} else {
		status = nut_snmp_get_int(su_info_p->OID, &value);
		if (status == TRUE) {
			if (su_info_p->flags&SU_FLAG_NEGINVALID && value<0) {
				su_info_p->flags &= ~SU_FLAG_OK;
				if(su_info_p->flags&SU_FLAG_UNIQUE) {
					disable_competition(su_info_p);
					su_info_p->flags &= ~SU_FLAG_UNIQUE;
				}
				free_info(tmp_info_p);
				return FALSE;
			}
			if (su_info_p->flags & SU_FLAG_SETINT) {
					upsdebugx(1, "setvar %s", su_info_p->OID);
					*su_info_p->setvar = value;
			}
			/* Check if there is a value to be looked up */
			if ((strValue = su_find_infoval(su_info_p->oid2info, value)) != NULL)
				snprintf(buf, sizeof(buf), "%s", strValue);
			else {
				/* Check if there is a need to publish decimal too,
				 * i.e. if switching to integer does not cause a
				 * loss of precision */
				value = value * su_info_p->info_len;
				if ((int)value == value)
					snprintf(buf, sizeof(buf), "%i", (int)value);
				else
					snprintf(buf, sizeof(buf), "%.2f", (float)value);
			}
		}
	}

	if (status == TRUE) {
		su_setinfo(su_info_p, buf);
		upsdebugx(2, "=> value: %s", buf);
	}
	else
		upsdebugx(2, "=> Failed");

	free_info(tmp_info_p);
	return status;
}

/* Common function for setting OIDs, from a NUT variable name,
 * used by su_setvar() and su_instcmd()
 * Params:
 * @mode: SU_MODE_INSTCMD for instant commands, SU_MODE_SETVAR for settings
 * @varname: name of variable or command to set the OID from
 * @val: value for settings, NULL for commands

 * Returns
 *   STAT_SET_HANDLED if OK,
 *   STAT_SET_INVALID or STAT_SET_UNKNOWN if the command / setting is not supported
 *   STAT_SET_FAILED otherwise
 */
int su_setOID(int mode, const char *varname, const char *val)
{
	snmp_info_t *su_info_p = NULL;
	bool_t status;
	int retval = STAT_SET_FAILED;
	int cmd_offset = 0;
	long value = -1;
	/* normal (default), outlet, or outlet group variable */
	int vartype = -1;
	int daisychain_device_number = -1;
	int OID_offset = 0; /* Set to "-1" for daisychain devices > 0, 0 otherwise */ 
	/* variable without the potential "device.X" prefix, to find the template */
	char *tmp_varname = NULL;
	char setOID[SU_INFOSIZE];
	/* Used for potentially appending "device.X." to {outlet,outlet.group}.count */
	char template_count_var[SU_BUFSIZE];

	upsdebugx(2, "entering %s(%s, %s, %s)", __func__,
		(mode==SU_MODE_INSTCMD)?"instcmd":"setvar", varname, val);

	memset(setOID, 0, SU_INFOSIZE);
	memset(template_count_var, 0, SU_BUFSIZE);

	/* Check if it's a daisychain setting */
	if (!strncmp(varname, "device", 6)) {
		/* Extract the device number */
		daisychain_device_number = atoi(&varname[7]);
		/* Point at the command, without the "device.x" prefix */
		tmp_varname = strdup(&varname[9]);
		snprintf(template_count_var, 10, "%s", varname);

		upsdebugx(2, "%s: got a daisychain %s (%s) for device %i",
			__func__, (mode==SU_MODE_INSTCMD)?"command":"setting",
			tmp_varname, daisychain_device_number);

		if (daisychain_device_number > devices_count)
			upsdebugx(2, "%s: item is out of bound (%i / %ld)",
				__func__, daisychain_device_number, devices_count);
	}
	else {
		daisychain_device_number = 0;
		OID_offset = 0;
		tmp_varname = strdup(varname);
	}

	/* skip the whole-daisychain for now:
	 * will send the settings to all devices in the daisychain */
	if ((daisychain_enabled == TRUE) && (devices_count > 1) && (daisychain_device_number == 0)) {
		upsdebugx(2, "daisychain %s for device.0 are not yet supported!",
			(mode==SU_MODE_INSTCMD)?"command":"setting");
		return STAT_SET_INVALID;
	}

	/* Check if it is outlet / outlet.group, or standard variable */
	if (strncmp(tmp_varname, "outlet", 6))
		su_info_p = su_find_info(tmp_varname);
	else {
		snmp_info_t *tmp_info_p;
		/* Point the outlet or outlet group number in the string */
		const char *item_number_ptr = NULL;
		/* Store the target outlet or group number */
		int item_number = extract_template_number_from_snmp_info_t(tmp_varname);
		/* Store the total number of outlets or outlet groups */
		int total_items = -1;

		/* Check if it is outlet / outlet.group */
		vartype = get_template_type(tmp_varname);
		if (vartype == SU_OUTLET_GROUP) {
			snprintfcat(template_count_var, SU_BUFSIZE, "outlet.group.count");
			total_items = atoi(dstate_getinfo(template_count_var));
			item_number_ptr = &tmp_varname[12];
		}
		else {
			snprintfcat(template_count_var, SU_BUFSIZE, "outlet.count");
			total_items = atoi(dstate_getinfo(template_count_var));
			item_number_ptr = &tmp_varname[6];
		}
		upsdebugx(3, "Using count variable '%s'", template_count_var);
		item_number = atoi(++item_number_ptr);
		upsdebugx(3, "%s: item %i / %i", __func__, item_number, total_items);

		/* ensure the item number is supported (filtered upstream though)! */
		if (item_number > total_items) {
			/* out of bound item number */
			upsdebugx(2, "%s: item is out of bound (%i / %i)",
				__func__, item_number, total_items);
			return STAT_SET_INVALID;
		}
		/* find back the item template */
		char *item_varname = (char *)xmalloc(SU_INFOSIZE);
		snprintf(item_varname, SU_INFOSIZE, "%s.%s%s",
				(vartype == SU_OUTLET)?"outlet":"outlet.group",
				"%i", strchr(item_number_ptr++, '.'));

		upsdebugx(3, "%s: searching for template\"%s\"", __func__, item_varname);
		tmp_info_p = su_find_info(item_varname);
		free(item_varname);

		/* for an snmp_info_t instance */
		su_info_p = instantiate_info(tmp_info_p, su_info_p);

		/* check if default value is also a template */
		if ((su_info_p->dfl != NULL) &&
			(strstr(tmp_info_p->dfl, "%i") != NULL)) {
			su_info_p->dfl = (char *)xmalloc(SU_INFOSIZE);
			snprintf((char *)su_info_p->dfl, sizeof(su_info_p->dfl), tmp_info_p->dfl,
				item_number - base_nut_template_offset());
		}
		/* adapt the OID */
		if (su_info_p->OID != NULL) {
			if (mode==SU_MODE_INSTCMD) {
				/* Workaround buggy Eaton Pulizzi implementation
				 * which have different offsets index for data & commands! */
				if (su_info_p->flags & SU_CMD_OFFSET) {
					upsdebugx(3, "Adding command offset");
					cmd_offset++;
				}
			}

			/* Special processing for daisychain:
			 * these outlet | outlet groups also include formatting info,
			 * so we have to check if the daisychain is enabled, and if
			 * the formatting info for it are in 1rst or 2nd position */
			if (daisychain_enabled == TRUE) {
				if (su_info_p->flags & SU_TYPE_DAISY_1) {
					snprintf((char *)su_info_p->OID, SU_INFOSIZE, tmp_info_p->OID,
						daisychain_device_number + OID_offset, item_number - base_nut_template_offset());
				}
				else {
					snprintf((char *)su_info_p->OID, SU_INFOSIZE, tmp_info_p->OID,
						item_number - base_nut_template_offset(), daisychain_device_number + OID_offset);
				}
			}
			else {
				snprintf((char *)su_info_p->OID, SU_INFOSIZE, tmp_info_p->OID,
					item_number - base_nut_template_offset());
			}
		}
		/* else, don't return STAT_SET_INVALID for mode==SU_MODE_SETVAR since we
		 * can be setting a server side variable! */
		else {
			if (mode==SU_MODE_INSTCMD) {
				free_info(su_info_p);
				return STAT_INSTCMD_UNKNOWN;
			}
			else {
				/* adapt info_type */
				if (su_info_p->info_type != NULL)
					snprintf((char *)su_info_p->info_type, SU_INFOSIZE, "%s", tmp_varname);
			}
		}
	}

	/* Sanity check */
	if (!su_info_p || !su_info_p->info_type || !(su_info_p->flags & SU_FLAG_OK)) {

		upsdebugx(2, "%s: info element unavailable %s", __func__, varname);

		/* Free template (outlet and outlet.group) */
		free_info(su_info_p);

		if (tmp_varname != NULL)
			free(tmp_varname);

		return STAT_SET_UNKNOWN;
	}

	/* set value into the device, using the provided one, or the default one otherwise */
	if (su_info_p->info_flags & ST_FLAG_STRING) {
		status = nut_snmp_set_str(su_info_p->OID, val ? val : su_info_p->dfl);
	} else {
		if (mode==SU_MODE_INSTCMD) {
			status = nut_snmp_set_int(su_info_p->OID, val ? atoi(val) : su_info_p->info_len);
		}
		else {
			/* non string data may imply a value lookup */
			if (su_info_p->oid2info) {
				value = su_find_valinfo(su_info_p->oid2info, val);
			}
			else {
				/* Convert value and apply multiplier */
				value = atof(val) / su_info_p->info_len;
			}
			/* Actually apply the new value */
			status = nut_snmp_set_int(su_info_p->OID, value);
		}
	}

	/* Process result */
	if (status == FALSE) {
		if (mode==SU_MODE_INSTCMD)
			upsdebugx(1, "%s: cannot execute command '%s'", __func__, varname);
		else
			upsdebugx(1, "%s: cannot set value %s on OID %s", __func__, val, su_info_p->OID);

		retval = STAT_SET_FAILED;
	}
	else {
		retval = STAT_SET_HANDLED;
		if (mode==SU_MODE_INSTCMD)
			upsdebugx(1, "%s: successfully sent command %s", __func__, varname);
		else {
			upsdebugx(1, "%s: successfully set %s to \"%s\"", __func__, varname, val);

			/* update info array: call dstate_setinfo, since flags and aux are
			 * already published, and this saves us some processing */
			dstate_setinfo(varname, "%s", val);
		}
	}

	/* Free template (outlet and outlet.group) */
	free_info(su_info_p);
	free(tmp_varname);

	return retval;
}

/* set r/w INFO_ element to a value. */
int su_setvar(const char *varname, const char *val)
{
	return su_setOID(SU_MODE_SETVAR, varname, val);
}

/* Daisychain-aware function to add instant commands:
 * Every command that is valid for a device has to be added for device.0
 * This then allows to composite commands, called on device.0 and executed
 * on all devices of the daisychain */
int su_addcmd(snmp_info_t *su_info_p)
{
	upsdebugx(2, "entering %s(%s)", __func__, su_info_p->info_type);

	if (daisychain_enabled == TRUE) {
		for (current_device_number = 1 ; current_device_number <= devices_count ;
			current_device_number++)
		{

			process_template(SU_WALKMODE_INIT, "device", su_info_p);
		}
	}
	else {
		if (nut_snmp_get(su_info_p->OID) != NULL) {
			dstate_addcmd(su_info_p->info_type);
			upsdebugx(1, "%s: adding command '%s'", __func__, su_info_p->info_type);
		}
	}
	return 0;
}

/* process instant command and take action. */
int su_instcmd(const char *cmdname, const char *extradata)
{
	return su_setOID(SU_MODE_INSTCMD, cmdname, extradata);
}

/* FIXME: the below functions can be removed since these were for loading
 * the mib2nut information from a file instead of the .h definitions... */
/* return 1 if usable, 0 if not */
static int parse_mibconf_args(int numargs, char **arg)
{
	bool_t ret;

	/* everything below here uses up through arg[1] */
	if (numargs < 6)
		return 0;

	/* <info type> <info flags> <info len> <OID name> <default value> <value lookup> */

	/* special case for setting some OIDs value at driver startup */
	if (!strcmp(arg[0], "init")) {
		/* set value. */
		if (!strcmp(arg[1], "str")) {
			ret = nut_snmp_set_str(arg[3], arg[4]);
		} else {
			ret = nut_snmp_set_int(arg[3], strtol(arg[4], NULL, 0));
		}

		if (ret == FALSE)
			upslogx(LOG_ERR, "%s: cannot set value %s for %s", __func__, arg[4], arg[3]);
		else
			upsdebugx(1, "%s: successfully set %s to \"%s\"", __func__, arg[0], arg[4]);

		return 1;
	}

	/* TODO: create the lookup table */
	upsdebugx(2, "%s, %s, %s, %s, %s, %s", arg[0], arg[1], arg[2], arg[3], arg[4], arg[5]);

	return 1;
}
/* called for fatal errors in parseconf like malloc failures */
static void mibconf_err(const char *errmsg)
{
	upslogx(LOG_ERR, "Fatal error in parseconf (*mib.conf): %s", errmsg);
}
/* load *mib.conf into an snmp_info_t structure */
void read_mibconf(char *mib)
{
	char	fn[SMALLBUF];
	PCONF_CTX_t	ctx;

	upsdebugx(2, "SNMP UPS driver: entering %s(%s)", __func__, mib);

	snprintf(fn, sizeof(fn), "%s/snmp/%s.conf", CONFPATH, mib);

	pconf_init(&ctx, mibconf_err);

	if (!pconf_file_begin(&ctx, fn))
		fatalx(EXIT_FAILURE, "%s", ctx.errmsg);

	while (pconf_file_next(&ctx)) {
		if (pconf_parse_error(&ctx)) {
			upslogx(LOG_ERR, "Parse error: %s:%d: %s",
				fn, ctx.linenum, ctx.errmsg);
			continue;
		}

		if (ctx.numargs < 1)
			continue;

		if (!parse_mibconf_args(ctx.numargs, ctx.arglist)) {
			unsigned int	i;
			char	errmsg[SMALLBUF];

			snprintf(errmsg, sizeof(errmsg),
				"mib.conf: invalid directive");

			for (i = 0; i < ctx.numargs; i++)
				snprintfcat(errmsg, sizeof(errmsg), " %s",
					ctx.arglist[i]);

			upslogx(LOG_WARNING, "%s", errmsg);
		}
	}
	pconf_finish(&ctx);
}<|MERGE_RESOLUTION|>--- conflicted
+++ resolved
@@ -416,11 +416,7 @@
 				mib2nut[i]->oid_auto_check	? mib2nut[i]->oid_auto_check : "<NULL>" );
 		}
 		printf("\nOverall this driver has loaded %d MIB-to-NUT mapping tables\n", i);
-<<<<<<< HEAD
-		fatalx(EXIT_FAILURE, "Marking the exit code as failure since the driver is not started now");
-=======
 		exit(EXIT_SUCCESS);
->>>>>>> f8cf6924
 	}
 
 	/* init SNMP library, etc... */
