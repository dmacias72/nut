--- conflicted
+++ resolved
@@ -5,13 +5,10 @@
 
 language:
 - c
-<<<<<<< HEAD
-=======
 - python
 
 python:
 - '2.7'
->>>>>>> 8b9de96e
 
 cache:
 - ccache
@@ -68,8 +65,6 @@
     - BUILD_TYPE=default-nodoc
     - BUILD_TYPE=default-alldrv
     - BUILD_TYPE=default-tgt:distcheck-light
-<<<<<<< HEAD
-=======
     - BUILD_TYPE=default-tgt:distcheck-light-man
     - BUILD_TYPE=default-tgt:distcheck-dmf-features-REGEN_NO
     - BUILD_TYPE=default-tgt:distcheck-dmf-features-LTDL_YES
@@ -81,12 +76,10 @@
     - BUILD_TYPE=default-tgt:distcheck-dmf-all-yes
     - BUILD_TYPE=default-tgt:distcheck-dmf-no
     - BUILD_TYPE=default-tgt:distcheck-dmf-warnings
->>>>>>> 8b9de96e
 
 # Builds with customized setups
 matrix:
   include:
-<<<<<<< HEAD
   - env: BUILD_TYPE=default-spellcheck
     os: linux
     addons:
@@ -94,8 +87,6 @@
         packages: &deps_aspell
         - aspell
         - aspell-en
-=======
->>>>>>> 8b9de96e
   - env: BUILD_TYPE=default-withdoc
     os: linux
     addons:
@@ -106,7 +97,6 @@
         - dblatex
         - docbook-xsl
         - docbook-xsl-ns
-<<<<<<< HEAD
         - source-highlight
         - libxml2-utils
   - env: BUILD_TYPE=default-tgt:distcheck-valgrind
@@ -118,52 +108,12 @@
         packages:
         - *deps_driverlibs
         - valgrind
-=======
-        - aspell
-        - source-highlight
-#  - env: BUILD_TYPE=valgrind
-#    os: linux
-#    dist: trusty
-#    sudo: required
-#    addons:
-#      apt:
-#        packages:
-#        - valgrind
-
-# Common required packages for all scenarios
-addons:
-  apt:
-    packages:
-    - git
-    - ccache
-    - libneon27
-    - libneon27-dev
-    - libltdl7
-    - libltdl-dev
-    - lua5.1
-    - liblua5.1-0-dev
-    - libsnmp-dev
-    - libfreeipmi-dev
-    - libipmimonitoring-dev
-    - libusb-dev
-    - linux-libc-dev
-    - libpowerman0-dev
-    - libavahi-common-dev
-    - libavahi-core-dev
-    - libavahi-client-dev
-    - libgd2-xpm-dev
-    - libpng-dev
-    - libjpeg-dev
-    - libfreetype6-dev
-    - libxpm-dev
-    - libxml2-utils
->>>>>>> 8b9de96e
 
 before_install:
 - if [ $TRAVIS_OS_NAME == "osx" ] ; then brew update; brew install binutils asciidoc docbook-xsl ; XML_CATALOG_FILES=/usr/local/etc/xml/catalog ; export XML_CATALOG_FILES ; fi
 
 install:
-- if [ "$BUILD_TYPE" != default-withdoc ] ; then pip install pycparser ; fi
+- if [ "$BUILD_TYPE" != default-withdoc ] && [ "$BUILD_TYPE" != default-spellcheck ] ; then pip install pycparser ; fi
 
 # Hand off to generated script for each BUILD_TYPE
 script: ./ci_build.sh